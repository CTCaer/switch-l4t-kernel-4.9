--- conflicted
+++ resolved
@@ -9,13 +9,10 @@
 - reg               : <registers mapping>
 
 Optional properties:
-<<<<<<< HEAD
 - calxeda,port-phys: phandle-combophy and lane assignment, which maps each
 			SATA port to a combophy and a lane within that
 			combophy
-=======
 - dma-coherent      : Present if dma operations are coherent
->>>>>>> 461b6f0d
 
 Example:
         sata@ffe08000 {
