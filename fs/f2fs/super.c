--- conflicted
+++ resolved
@@ -2315,8 +2315,6 @@
 		return 1;
 	}
 
-<<<<<<< HEAD
-=======
 	user_block_count = le64_to_cpu(ckpt->user_block_count);
 	segment_count_main = le32_to_cpu(raw_super->segment_count_main);
 	log_blocks_per_seg = le32_to_cpu(raw_super->log_blocks_per_seg);
@@ -2327,7 +2325,6 @@
 		return 1;
 	}
 
->>>>>>> 1aa861ff
 	main_segs = le32_to_cpu(raw_super->segment_count_main);
 	blocks_per_seg = sbi->blocks_per_seg;
 
