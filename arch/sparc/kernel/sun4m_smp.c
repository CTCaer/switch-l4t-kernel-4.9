/*
 *  sun4m SMP support.
 *
 * Copyright (C) 1996 David S. Miller (davem@caip.rutgers.edu)
 */

#include <linux/interrupt.h>
#include <linux/profile.h>
#include <linux/delay.h>
#include <linux/cpu.h>

#include <asm/cacheflush.h>
#include <asm/tlbflush.h>

#include "irq.h"
#include "kernel.h"

#define IRQ_IPI_SINGLE		12
#define IRQ_IPI_MASK		13
#define IRQ_IPI_RESCHED		14
#define IRQ_CROSS_CALL		15

static inline unsigned long
swap_ulong(volatile unsigned long *ptr, unsigned long val)
{
	__asm__ __volatile__("swap [%1], %0\n\t" :
			     "=&r" (val), "=&r" (ptr) :
			     "0" (val), "1" (ptr));
	return val;
}

static void smp4m_ipi_init(void);
static void smp_setup_percpu_timer(void);

void __cpuinit smp4m_callin(void)
{
	int cpuid = hard_smp_processor_id();

	local_flush_cache_all();
	local_flush_tlb_all();

	notify_cpu_starting(cpuid);

	/* Get our local ticker going. */
	smp_setup_percpu_timer();

	calibrate_delay();
	smp_store_cpu_info(cpuid);

	local_flush_cache_all();
	local_flush_tlb_all();

	/*
	 * Unblock the master CPU _only_ when the scheduler state
	 * of all secondary CPUs will be up-to-date, so after
	 * the SMP initialization the master will be just allowed
	 * to call the scheduler code.
	 */
	/* Allow master to continue. */
	swap_ulong(&cpu_callin_map[cpuid], 1);

	/* XXX: What's up with all the flushes? */
	local_flush_cache_all();
	local_flush_tlb_all();
<<<<<<< HEAD

	cpu_probe();
=======
>>>>>>> d762f438

	/* Fix idle thread fields. */
	__asm__ __volatile__("ld [%0], %%g6\n\t"
			     : : "r" (&current_set[cpuid])
			     : "memory" /* paranoid */);

	/* Attach to the address space of init_task. */
	atomic_inc(&init_mm.mm_count);
	current->active_mm = &init_mm;

	while (!cpumask_test_cpu(cpuid, &smp_commenced_mask))
		mb();

	local_irq_enable();

	set_cpu_online(cpuid, true);
}

/*
 *	Cycle through the processors asking the PROM to start each one.
 */
void __init smp4m_boot_cpus(void)
{
	smp4m_ipi_init();
	smp_setup_percpu_timer();
	local_flush_cache_all();
}

int __cpuinit smp4m_boot_one_cpu(int i)
{
	unsigned long *entry = &sun4m_cpu_startup;
	struct task_struct *p;
	int timeout;
	int cpu_node;

	cpu_find_by_mid(i, &cpu_node);

	/* Cook up an idler for this guy. */
	p = fork_idle(i);
	current_set[i] = task_thread_info(p);
	/* See trampoline.S for details... */
	entry += ((i - 1) * 3);

	/*
	 * Initialize the contexts table
	 * Since the call to prom_startcpu() trashes the structure,
	 * we need to re-initialize it for each cpu
	 */
	smp_penguin_ctable.which_io = 0;
	smp_penguin_ctable.phys_addr = (unsigned int) srmmu_ctx_table_phys;
	smp_penguin_ctable.reg_size = 0;

	/* whirrr, whirrr, whirrrrrrrrr... */
	printk(KERN_INFO "Starting CPU %d at %p\n", i, entry);
	local_flush_cache_all();
	prom_startcpu(cpu_node, &smp_penguin_ctable, 0, (char *)entry);

	/* wheee... it's going... */
	for (timeout = 0; timeout < 10000; timeout++) {
		if (cpu_callin_map[i])
			break;
		udelay(200);
	}

	if (!(cpu_callin_map[i])) {
		printk(KERN_ERR "Processor %d is stuck.\n", i);
		return -ENODEV;
	}

	local_flush_cache_all();
	return 0;
}

void __init smp4m_smp_done(void)
{
	int i, first;
	int *prev;

	/* setup cpu list for irq rotation */
	first = 0;
	prev = &first;
	for_each_online_cpu(i) {
		*prev = i;
		prev = &cpu_data(i).next;
	}
	*prev = first;
	local_flush_cache_all();

	/* Ok, they are spinning and ready to go. */
}


/* Initialize IPIs on the SUN4M SMP machine */
static void __init smp4m_ipi_init(void)
{
<<<<<<< HEAD
	int next = cpu_data(cpu).next;

	if (next != cpu)
		set_irq_udt(next);
=======
}

static void smp4m_ipi_resched(int cpu)
{
	set_cpu_int(cpu, IRQ_IPI_RESCHED);
}

static void smp4m_ipi_single(int cpu)
{
	set_cpu_int(cpu, IRQ_IPI_SINGLE);
}

static void smp4m_ipi_mask_one(int cpu)
{
	set_cpu_int(cpu, IRQ_IPI_MASK);
>>>>>>> d762f438
}

static struct smp_funcall {
	smpfunc_t func;
	unsigned long arg1;
	unsigned long arg2;
	unsigned long arg3;
	unsigned long arg4;
	unsigned long arg5;
	unsigned long processors_in[SUN4M_NCPUS];  /* Set when ipi entered. */
	unsigned long processors_out[SUN4M_NCPUS]; /* Set when ipi exited. */
} ccall_info;

static DEFINE_SPINLOCK(cross_call_lock);

/* Cross calls must be serialized, at least currently. */
static void smp4m_cross_call(smpfunc_t func, cpumask_t mask, unsigned long arg1,
			     unsigned long arg2, unsigned long arg3,
			     unsigned long arg4)
{
		register int ncpus = SUN4M_NCPUS;
		unsigned long flags;

		spin_lock_irqsave(&cross_call_lock, flags);

		/* Init function glue. */
		ccall_info.func = func;
		ccall_info.arg1 = arg1;
		ccall_info.arg2 = arg2;
		ccall_info.arg3 = arg3;
		ccall_info.arg4 = arg4;
		ccall_info.arg5 = 0;

		/* Init receive/complete mapping, plus fire the IPI's off. */
		{
			register int i;

<<<<<<< HEAD
			cpu_clear(smp_processor_id(), mask);
			cpus_and(mask, cpu_online_map, mask);
			for (i = 0; i < ncpus; i++) {
				if (cpu_isset(i, mask)) {
=======
			cpumask_clear_cpu(smp_processor_id(), &mask);
			cpumask_and(&mask, cpu_online_mask, &mask);
			for (i = 0; i < ncpus; i++) {
				if (cpumask_test_cpu(i, &mask)) {
>>>>>>> d762f438
					ccall_info.processors_in[i] = 0;
					ccall_info.processors_out[i] = 0;
					set_cpu_int(i, IRQ_CROSS_CALL);
				} else {
					ccall_info.processors_in[i] = 1;
					ccall_info.processors_out[i] = 1;
				}
			}
		}

		{
			register int i;

			i = 0;
			do {
				if (!cpumask_test_cpu(i, &mask))
					continue;
				while (!ccall_info.processors_in[i])
					barrier();
			} while (++i < ncpus);

			i = 0;
			do {
				if (!cpumask_test_cpu(i, &mask))
					continue;
				while (!ccall_info.processors_out[i])
					barrier();
			} while (++i < ncpus);
		}
		spin_unlock_irqrestore(&cross_call_lock, flags);
}

/* Running cross calls. */
void smp4m_cross_call_irq(void)
{
	int i = smp_processor_id();

	ccall_info.processors_in[i] = 1;
	ccall_info.func(ccall_info.arg1, ccall_info.arg2, ccall_info.arg3,
			ccall_info.arg4, ccall_info.arg5);
	ccall_info.processors_out[i] = 1;
}

void smp4m_percpu_timer_interrupt(struct pt_regs *regs)
{
	struct pt_regs *old_regs;
	int cpu = smp_processor_id();

	old_regs = set_irq_regs(regs);

	sun4m_clear_profile_irq(cpu);

	profile_tick(CPU_PROFILING);

	if (!--prof_counter(cpu)) {
		int user = user_mode(regs);

		irq_enter();
		update_process_times(user);
		irq_exit();

		prof_counter(cpu) = prof_multiplier(cpu);
	}
	set_irq_regs(old_regs);
}

static void __cpuinit smp_setup_percpu_timer(void)
{
	int cpu = smp_processor_id();

	prof_counter(cpu) = prof_multiplier(cpu) = 1;
	load_profile_irq(cpu, lvl14_resolution);

	if (cpu == boot_cpu_id)
<<<<<<< HEAD
		enable_pil_irq(14);
=======
		sun4m_unmask_profile_irq();
>>>>>>> d762f438
}

static void __init smp4m_blackbox_id(unsigned *addr)
{
	int rd = *addr & 0x3e000000;
	int rs1 = rd >> 11;

	addr[0] = 0x81580000 | rd;		/* rd %tbr, reg */
	addr[1] = 0x8130200c | rd | rs1;	/* srl reg, 0xc, reg */
	addr[2] = 0x80082003 | rd | rs1;	/* and reg, 3, reg */
}

static void __init smp4m_blackbox_current(unsigned *addr)
{
	int rd = *addr & 0x3e000000;
	int rs1 = rd >> 11;

	addr[0] = 0x81580000 | rd;		/* rd %tbr, reg */
	addr[2] = 0x8130200a | rd | rs1;	/* srl reg, 0xa, reg */
	addr[4] = 0x8008200c | rd | rs1;	/* and reg, 0xc, reg */
}

void __init sun4m_init_smp(void)
{
	BTFIXUPSET_BLACKBOX(hard_smp_processor_id, smp4m_blackbox_id);
	BTFIXUPSET_BLACKBOX(load_current, smp4m_blackbox_current);
	BTFIXUPSET_CALL(smp_cross_call, smp4m_cross_call, BTFIXUPCALL_NORM);
	BTFIXUPSET_CALL(__hard_smp_processor_id, __smp4m_processor_id, BTFIXUPCALL_NORM);
	BTFIXUPSET_CALL(smp_ipi_resched, smp4m_ipi_resched, BTFIXUPCALL_NORM);
	BTFIXUPSET_CALL(smp_ipi_single, smp4m_ipi_single, BTFIXUPCALL_NORM);
	BTFIXUPSET_CALL(smp_ipi_mask_one, smp4m_ipi_mask_one, BTFIXUPCALL_NORM);
}<|MERGE_RESOLUTION|>--- conflicted
+++ resolved
@@ -62,11 +62,6 @@
 	/* XXX: What's up with all the flushes? */
 	local_flush_cache_all();
 	local_flush_tlb_all();
-<<<<<<< HEAD
-
-	cpu_probe();
-=======
->>>>>>> d762f438
 
 	/* Fix idle thread fields. */
 	__asm__ __volatile__("ld [%0], %%g6\n\t"
@@ -162,12 +157,6 @@
 /* Initialize IPIs on the SUN4M SMP machine */
 static void __init smp4m_ipi_init(void)
 {
-<<<<<<< HEAD
-	int next = cpu_data(cpu).next;
-
-	if (next != cpu)
-		set_irq_udt(next);
-=======
 }
 
 static void smp4m_ipi_resched(int cpu)
@@ -183,7 +172,6 @@
 static void smp4m_ipi_mask_one(int cpu)
 {
 	set_cpu_int(cpu, IRQ_IPI_MASK);
->>>>>>> d762f438
 }
 
 static struct smp_funcall {
@@ -221,17 +209,10 @@
 		{
 			register int i;
 
-<<<<<<< HEAD
-			cpu_clear(smp_processor_id(), mask);
-			cpus_and(mask, cpu_online_map, mask);
-			for (i = 0; i < ncpus; i++) {
-				if (cpu_isset(i, mask)) {
-=======
 			cpumask_clear_cpu(smp_processor_id(), &mask);
 			cpumask_and(&mask, cpu_online_mask, &mask);
 			for (i = 0; i < ncpus; i++) {
 				if (cpumask_test_cpu(i, &mask)) {
->>>>>>> d762f438
 					ccall_info.processors_in[i] = 0;
 					ccall_info.processors_out[i] = 0;
 					set_cpu_int(i, IRQ_CROSS_CALL);
@@ -306,11 +287,7 @@
 	load_profile_irq(cpu, lvl14_resolution);
 
 	if (cpu == boot_cpu_id)
-<<<<<<< HEAD
-		enable_pil_irq(14);
-=======
 		sun4m_unmask_profile_irq();
->>>>>>> d762f438
 }
 
 static void __init smp4m_blackbox_id(unsigned *addr)
