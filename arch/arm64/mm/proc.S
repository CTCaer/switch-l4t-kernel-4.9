--- conflicted
+++ resolved
@@ -134,18 +134,11 @@
 ENTRY(cpu_do_switch_mm)
 	mrs	x2, ttbr1_el1
 	mmid	x1, x1				// get mm->context.id
-<<<<<<< HEAD
 #ifdef CONFIG_ARM64_SW_TTBR0_PAN
 	bfi	x0, x1, #48, #16		// set the ASID field in TTBR0
 #endif
 	bfi	x2, x1, #48, #16		// set the ASID
 	msr	ttbr1_el1, x2			// in TTBR1 (since TCR.A1 is set)
-=======
-	bfi	x2, x1, #48, #16		// set the ASID
-	msr	ttbr1_el1, x2			// in TTBR1 (since TCR.A1 is set)
-	isb
-	msr	ttbr0_el1, x0			// now update TTBR0
->>>>>>> d32da5bd
 	isb
 	msr	ttbr0_el1, x0			// now update TTBR0
 	isb
