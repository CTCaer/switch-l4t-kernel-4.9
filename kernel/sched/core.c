/*
 *  kernel/sched/core.c
 *
 *  Kernel scheduler and related syscalls
 *
 *  Copyright (C) 1991-2002  Linus Torvalds
 *
 *  1996-12-23  Modified by Dave Grothe to fix bugs in semaphores and
 *		make semaphores SMP safe
 *  1998-11-19	Implemented schedule_timeout() and related stuff
 *		by Andrea Arcangeli
 *  2002-01-04	New ultra-scalable O(1) scheduler by Ingo Molnar:
 *		hybrid priority-list and round-robin design with
 *		an array-switch method of distributing timeslices
 *		and per-CPU runqueues.  Cleanups and useful suggestions
 *		by Davide Libenzi, preemptible kernel bits by Robert Love.
 *  2003-09-03	Interactivity tuning by Con Kolivas.
 *  2004-04-02	Scheduler domains code by Nick Piggin
 *  2007-04-15  Work begun on replacing all interactivity tuning with a
 *              fair scheduling design by Con Kolivas.
 *  2007-05-05  Load balancing (smp-nice) and other improvements
 *              by Peter Williams
 *  2007-05-06  Interactivity improvements to CFS by Mike Galbraith
 *  2007-07-01  Group scheduling enhancements by Srivatsa Vaddagiri
 *  2007-11-29  RT balancing improvements by Steven Rostedt, Gregory Haskins,
 *              Thomas Gleixner, Mike Kravetz
 */

#include <linux/kasan.h>
#include <linux/mm.h>
#include <linux/module.h>
#include <linux/nmi.h>
#include <linux/init.h>
#include <linux/uaccess.h>
#include <linux/highmem.h>
#include <linux/mmu_context.h>
#include <linux/interrupt.h>
#include <linux/capability.h>
#include <linux/completion.h>
#include <linux/kernel_stat.h>
#include <linux/debug_locks.h>
#include <linux/perf_event.h>
#include <linux/security.h>
#include <linux/notifier.h>
#include <linux/profile.h>
#include <linux/freezer.h>
#include <linux/vmalloc.h>
#include <linux/blkdev.h>
#include <linux/delay.h>
#include <linux/pid_namespace.h>
#include <linux/smp.h>
#include <linux/threads.h>
#include <linux/timer.h>
#include <linux/rcupdate.h>
#include <linux/cpu.h>
#include <linux/cpuset.h>
#include <linux/percpu.h>
#include <linux/proc_fs.h>
#include <linux/seq_file.h>
#include <linux/sysctl.h>
#include <linux/syscalls.h>
#include <linux/times.h>
#include <linux/tsacct_kern.h>
#include <linux/kprobes.h>
#include <linux/delayacct.h>
#include <linux/unistd.h>
#include <linux/pagemap.h>
#include <linux/hrtimer.h>
#include <linux/tick.h>
#include <linux/ctype.h>
#include <linux/ftrace.h>
#include <linux/slab.h>
#include <linux/init_task.h>
#include <linux/context_tracking.h>
#include <linux/compiler.h>
#include <linux/frame.h>
#include <linux/prefetch.h>
<<<<<<< HEAD
#include <linux/tegra_profiler.h>
=======
#include <linux/cpufreq_times.h>
>>>>>>> 3fd926a5

#include <asm/switch_to.h>
#include <asm/tlb.h>
#include <asm/irq_regs.h>
#include <asm/mutex.h>
#ifdef CONFIG_PARAVIRT
#include <asm/paravirt.h>
#endif

#include "sched.h"
#include "../workqueue_internal.h"
#include "../smpboot.h"

#define CREATE_TRACE_POINTS
#include <trace/events/sched.h>
#include "walt.h"

DEFINE_MUTEX(sched_domains_mutex);
DEFINE_PER_CPU_SHARED_ALIGNED(struct rq, runqueues);

static void update_rq_clock_task(struct rq *rq, s64 delta);

void update_rq_clock(struct rq *rq)
{
	s64 delta;

	lockdep_assert_held(&rq->lock);

	if (rq->clock_skip_update & RQCF_ACT_SKIP)
		return;

	delta = sched_clock_cpu(cpu_of(rq)) - rq->clock;
	if (delta < 0)
		return;
	rq->clock += delta;
	update_rq_clock_task(rq, delta);
}

/*
 * Debugging: various feature bits
 */

#define SCHED_FEAT(name, enabled)	\
	(1UL << __SCHED_FEAT_##name) * enabled |

const_debug unsigned int sysctl_sched_features =
#include "features.h"
	0;

#undef SCHED_FEAT

/*
 * Number of tasks to iterate in a single balance run.
 * Limited because this is done with IRQs disabled.
 */
const_debug unsigned int sysctl_sched_nr_migrate = 32;

/*
 * period over which we average the RT time consumption, measured
 * in ms.
 *
 * default: 1s
 */
const_debug unsigned int sysctl_sched_time_avg = MSEC_PER_SEC;

/*
 * period over which we measure -rt task cpu usage in us.
 * default: 1s
 */
unsigned int sysctl_sched_rt_period = 1000000;

__read_mostly int scheduler_running;

/*
 * part of the period that we allow rt tasks to run in us.
 * default: 0.95s
 */
int sysctl_sched_rt_runtime = 950000;

/* cpus with isolated domains */
cpumask_var_t cpu_isolated_map;

struct rq *
lock_rq_of(struct task_struct *p, struct rq_flags *flags)
{
	return task_rq_lock(p, flags);
}

void
unlock_rq_of(struct rq *rq, struct task_struct *p, struct rq_flags *flags)
{
	task_rq_unlock(rq, p, flags);
}

/*
 * this_rq_lock - lock this runqueue and disable interrupts.
 */
static struct rq *this_rq_lock(void)
	__acquires(rq->lock)
{
	struct rq *rq;

	local_irq_disable();
	rq = this_rq();
	raw_spin_lock(&rq->lock);

	return rq;
}

/*
 * __task_rq_lock - lock the rq @p resides on.
 */
struct rq *__task_rq_lock(struct task_struct *p, struct rq_flags *rf)
	__acquires(rq->lock)
{
	struct rq *rq;

	lockdep_assert_held(&p->pi_lock);

	for (;;) {
		rq = task_rq(p);
		raw_spin_lock(&rq->lock);
		if (likely(rq == task_rq(p) && !task_on_rq_migrating(p))) {
			rf->cookie = lockdep_pin_lock(&rq->lock);
			return rq;
		}
		raw_spin_unlock(&rq->lock);

		while (unlikely(task_on_rq_migrating(p)))
			cpu_relax();
	}
}

/*
 * task_rq_lock - lock p->pi_lock and lock the rq @p resides on.
 */
struct rq *task_rq_lock(struct task_struct *p, struct rq_flags *rf)
	__acquires(p->pi_lock)
	__acquires(rq->lock)
{
	struct rq *rq;

	for (;;) {
		raw_spin_lock_irqsave(&p->pi_lock, rf->flags);
		rq = task_rq(p);
		raw_spin_lock(&rq->lock);
		/*
		 *	move_queued_task()		task_rq_lock()
		 *
		 *	ACQUIRE (rq->lock)
		 *	[S] ->on_rq = MIGRATING		[L] rq = task_rq()
		 *	WMB (__set_task_cpu())		ACQUIRE (rq->lock);
		 *	[S] ->cpu = new_cpu		[L] task_rq()
		 *					[L] ->on_rq
		 *	RELEASE (rq->lock)
		 *
		 * If we observe the old cpu in task_rq_lock, the acquire of
		 * the old rq->lock will fully serialize against the stores.
		 *
		 * If we observe the new cpu in task_rq_lock, the acquire will
		 * pair with the WMB to ensure we must then also see migrating.
		 */
		if (likely(rq == task_rq(p) && !task_on_rq_migrating(p))) {
			rf->cookie = lockdep_pin_lock(&rq->lock);
			return rq;
		}
		raw_spin_unlock(&rq->lock);
		raw_spin_unlock_irqrestore(&p->pi_lock, rf->flags);

		while (unlikely(task_on_rq_migrating(p)))
			cpu_relax();
	}
}

#ifdef CONFIG_SCHED_HRTICK
/*
 * Use HR-timers to deliver accurate preemption points.
 */

static void hrtick_clear(struct rq *rq)
{
	if (hrtimer_active(&rq->hrtick_timer))
		hrtimer_cancel(&rq->hrtick_timer);
}

/*
 * High-resolution timer tick.
 * Runs from hardirq context with interrupts disabled.
 */
static enum hrtimer_restart hrtick(struct hrtimer *timer)
{
	struct rq *rq = container_of(timer, struct rq, hrtick_timer);

	WARN_ON_ONCE(cpu_of(rq) != smp_processor_id());

	raw_spin_lock(&rq->lock);
	update_rq_clock(rq);
	rq->curr->sched_class->task_tick(rq, rq->curr, 1);
	raw_spin_unlock(&rq->lock);

	return HRTIMER_NORESTART;
}

#ifdef CONFIG_SMP

static void __hrtick_restart(struct rq *rq)
{
	struct hrtimer *timer = &rq->hrtick_timer;

	hrtimer_start_expires(timer, HRTIMER_MODE_ABS_PINNED);
}

/*
 * called from hardirq (IPI) context
 */
static void __hrtick_start(void *arg)
{
	struct rq *rq = arg;

	raw_spin_lock(&rq->lock);
	__hrtick_restart(rq);
	rq->hrtick_csd_pending = 0;
	raw_spin_unlock(&rq->lock);
}

/*
 * Called to set the hrtick timer state.
 *
 * called with rq->lock held and irqs disabled
 */
void hrtick_start(struct rq *rq, u64 delay)
{
	struct hrtimer *timer = &rq->hrtick_timer;
	ktime_t time;
	s64 delta;

	/*
	 * Don't schedule slices shorter than 10000ns, that just
	 * doesn't make sense and can cause timer DoS.
	 */
	delta = max_t(s64, delay, 10000LL);
	time = ktime_add_ns(timer->base->get_time(), delta);

	hrtimer_set_expires(timer, time);

	if (rq == this_rq()) {
		__hrtick_restart(rq);
	} else if (!rq->hrtick_csd_pending) {
		smp_call_function_single_async(cpu_of(rq), &rq->hrtick_csd);
		rq->hrtick_csd_pending = 1;
	}
}

#else
/*
 * Called to set the hrtick timer state.
 *
 * called with rq->lock held and irqs disabled
 */
void hrtick_start(struct rq *rq, u64 delay)
{
	/*
	 * Don't schedule slices shorter than 10000ns, that just
	 * doesn't make sense. Rely on vruntime for fairness.
	 */
	delay = max_t(u64, delay, 10000LL);
	hrtimer_start(&rq->hrtick_timer, ns_to_ktime(delay),
		      HRTIMER_MODE_REL_PINNED);
}
#endif /* CONFIG_SMP */

static void init_rq_hrtick(struct rq *rq)
{
#ifdef CONFIG_SMP
	rq->hrtick_csd_pending = 0;

	rq->hrtick_csd.flags = 0;
	rq->hrtick_csd.func = __hrtick_start;
	rq->hrtick_csd.info = rq;
#endif

	hrtimer_init(&rq->hrtick_timer, CLOCK_MONOTONIC, HRTIMER_MODE_REL);
	rq->hrtick_timer.function = hrtick;
}
#else	/* CONFIG_SCHED_HRTICK */
static inline void hrtick_clear(struct rq *rq)
{
}

static inline void init_rq_hrtick(struct rq *rq)
{
}
#endif	/* CONFIG_SCHED_HRTICK */

/*
 * cmpxchg based fetch_or, macro so it works for different integer types
 */
#define fetch_or(ptr, mask)						\
	({								\
		typeof(ptr) _ptr = (ptr);				\
		typeof(mask) _mask = (mask);				\
		typeof(*_ptr) _old, _val = *_ptr;			\
									\
		for (;;) {						\
			_old = cmpxchg(_ptr, _val, _val | _mask);	\
			if (_old == _val)				\
				break;					\
			_val = _old;					\
		}							\
	_old;								\
})

#if defined(CONFIG_SMP) && defined(TIF_POLLING_NRFLAG)
/*
 * Atomically set TIF_NEED_RESCHED and test for TIF_POLLING_NRFLAG,
 * this avoids any races wrt polling state changes and thereby avoids
 * spurious IPIs.
 */
static bool set_nr_and_not_polling(struct task_struct *p)
{
	struct thread_info *ti = task_thread_info(p);
	return !(fetch_or(&ti->flags, _TIF_NEED_RESCHED) & _TIF_POLLING_NRFLAG);
}

/*
 * Atomically set TIF_NEED_RESCHED if TIF_POLLING_NRFLAG is set.
 *
 * If this returns true, then the idle task promises to call
 * sched_ttwu_pending() and reschedule soon.
 */
static bool set_nr_if_polling(struct task_struct *p)
{
	struct thread_info *ti = task_thread_info(p);
	typeof(ti->flags) old, val = READ_ONCE(ti->flags);

	for (;;) {
		if (!(val & _TIF_POLLING_NRFLAG))
			return false;
		if (val & _TIF_NEED_RESCHED)
			return true;
		old = cmpxchg(&ti->flags, val, val | _TIF_NEED_RESCHED);
		if (old == val)
			break;
		val = old;
	}
	return true;
}

#else
static bool set_nr_and_not_polling(struct task_struct *p)
{
	set_tsk_need_resched(p);
	return true;
}

#ifdef CONFIG_SMP
static bool set_nr_if_polling(struct task_struct *p)
{
	return false;
}
#endif
#endif

void wake_q_add(struct wake_q_head *head, struct task_struct *task)
{
	struct wake_q_node *node = &task->wake_q;

	/*
	 * Atomically grab the task, if ->wake_q is !nil already it means
	 * its already queued (either by us or someone else) and will get the
	 * wakeup due to that.
	 *
	 * This cmpxchg() implies a full barrier, which pairs with the write
	 * barrier implied by the wakeup in wake_up_q().
	 */
	if (cmpxchg(&node->next, NULL, WAKE_Q_TAIL))
		return;

	get_task_struct(task);

	/*
	 * The head is context local, there can be no concurrency.
	 */
	*head->lastp = node;
	head->lastp = &node->next;
}

void wake_up_q(struct wake_q_head *head)
{
	struct wake_q_node *node = head->first;

	while (node != WAKE_Q_TAIL) {
		struct task_struct *task;

		task = container_of(node, struct task_struct, wake_q);
		BUG_ON(!task);
		/* task can safely be re-inserted now */
		node = node->next;
		task->wake_q.next = NULL;

		/*
		 * wake_up_process() implies a wmb() to pair with the queueing
		 * in wake_q_add() so as not to miss wakeups.
		 */
		wake_up_process(task);
		put_task_struct(task);
	}
}

/*
 * resched_curr - mark rq's current task 'to be rescheduled now'.
 *
 * On UP this means the setting of the need_resched flag, on SMP it
 * might also involve a cross-CPU call to trigger the scheduler on
 * the target CPU.
 */
void resched_curr(struct rq *rq)
{
	struct task_struct *curr = rq->curr;
	int cpu;

	lockdep_assert_held(&rq->lock);

	if (test_tsk_need_resched(curr))
		return;

	cpu = cpu_of(rq);

	if (cpu == smp_processor_id()) {
		set_tsk_need_resched(curr);
		set_preempt_need_resched();
		return;
	}

	if (set_nr_and_not_polling(curr))
		smp_send_reschedule(cpu);
	else
		trace_sched_wake_idle_without_ipi(cpu);
}

void resched_cpu(int cpu)
{
	struct rq *rq = cpu_rq(cpu);
	unsigned long flags;

	raw_spin_lock_irqsave(&rq->lock, flags);
	if (cpu_online(cpu) || cpu == smp_processor_id())
		resched_curr(rq);
	raw_spin_unlock_irqrestore(&rq->lock, flags);
}

#ifdef CONFIG_SMP
#ifdef CONFIG_NO_HZ_COMMON
/*
 * In the semi idle case, use the nearest busy cpu for migrating timers
 * from an idle cpu.  This is good for power-savings.
 *
 * We don't do similar optimization for completely idle system, as
 * selecting an idle cpu will add more delays to the timers than intended
 * (as that cpu's timer base may not be uptodate wrt jiffies etc).
 */
int get_nohz_timer_target(void)
{
	int i, cpu = smp_processor_id();
	struct sched_domain *sd;

	if (!idle_cpu(cpu) && is_housekeeping_cpu(cpu))
		return cpu;

	rcu_read_lock();
	for_each_domain(cpu, sd) {
		for_each_cpu(i, sched_domain_span(sd)) {
			if (cpu == i)
				continue;

			if (!idle_cpu(i) && is_housekeeping_cpu(i)) {
				cpu = i;
				goto unlock;
			}
		}
	}

	if (!is_housekeeping_cpu(cpu))
		cpu = housekeeping_any_cpu();
unlock:
	rcu_read_unlock();
	return cpu;
}
/*
 * When add_timer_on() enqueues a timer into the timer wheel of an
 * idle CPU then this timer might expire before the next timer event
 * which is scheduled to wake up that CPU. In case of a completely
 * idle system the next event might even be infinite time into the
 * future. wake_up_idle_cpu() ensures that the CPU is woken up and
 * leaves the inner idle loop so the newly added timer is taken into
 * account when the CPU goes back to idle and evaluates the timer
 * wheel for the next timer event.
 */
static void wake_up_idle_cpu(int cpu)
{
	struct rq *rq = cpu_rq(cpu);

	if (cpu == smp_processor_id())
		return;

	if (set_nr_and_not_polling(rq->idle))
		smp_send_reschedule(cpu);
	else
		trace_sched_wake_idle_without_ipi(cpu);
}

static bool wake_up_full_nohz_cpu(int cpu)
{
	/*
	 * We just need the target to call irq_exit() and re-evaluate
	 * the next tick. The nohz full kick at least implies that.
	 * If needed we can still optimize that later with an
	 * empty IRQ.
	 */
	if (cpu_is_offline(cpu))
		return true;  /* Don't try to wake offline CPUs. */
	if (tick_nohz_full_cpu(cpu)) {
		if (cpu != smp_processor_id() ||
		    tick_nohz_tick_stopped())
			tick_nohz_full_kick_cpu(cpu);
		return true;
	}

	return false;
}

/*
 * Wake up the specified CPU.  If the CPU is going offline, it is the
 * caller's responsibility to deal with the lost wakeup, for example,
 * by hooking into the CPU_DEAD notifier like timers and hrtimers do.
 */
void wake_up_nohz_cpu(int cpu)
{
	if (!wake_up_full_nohz_cpu(cpu))
		wake_up_idle_cpu(cpu);
}

static inline bool got_nohz_idle_kick(void)
{
	int cpu = smp_processor_id();

	if (!test_bit(NOHZ_BALANCE_KICK, nohz_flags(cpu)))
		return false;

	if (idle_cpu(cpu) && !need_resched())
		return true;

	/*
	 * We can't run Idle Load Balance on this CPU for this time so we
	 * cancel it and clear NOHZ_BALANCE_KICK
	 */
	clear_bit(NOHZ_BALANCE_KICK, nohz_flags(cpu));
	return false;
}

#else /* CONFIG_NO_HZ_COMMON */

static inline bool got_nohz_idle_kick(void)
{
	return false;
}

#endif /* CONFIG_NO_HZ_COMMON */

#ifdef CONFIG_NO_HZ_FULL
bool sched_can_stop_tick(struct rq *rq)
{
	int fifo_nr_running;

	/* Deadline tasks, even if single, need the tick */
	if (rq->dl.dl_nr_running)
		return false;

	/*
	 * If there are more than one RR tasks, we need the tick to effect the
	 * actual RR behaviour.
	 */
	if (rq->rt.rr_nr_running) {
		if (rq->rt.rr_nr_running == 1)
			return true;
		else
			return false;
	}

	/*
	 * If there's no RR tasks, but FIFO tasks, we can skip the tick, no
	 * forced preemption between FIFO tasks.
	 */
	fifo_nr_running = rq->rt.rt_nr_running - rq->rt.rr_nr_running;
	if (fifo_nr_running)
		return true;

	/*
	 * If there are no DL,RR/FIFO tasks, there must only be CFS tasks left;
	 * if there's more than one we need the tick for involuntary
	 * preemption.
	 */
	if (rq->nr_running > 1)
		return false;

	return true;
}
#endif /* CONFIG_NO_HZ_FULL */

void sched_avg_update(struct rq *rq)
{
	s64 period = sched_avg_period();

	while ((s64)(rq_clock(rq) - rq->age_stamp) > period) {
		/*
		 * Inline assembly required to prevent the compiler
		 * optimising this loop into a divmod call.
		 * See __iter_div_u64_rem() for another example of this.
		 */
		asm("" : "+rm" (rq->age_stamp));
		rq->age_stamp += period;
		rq->rt_avg /= 2;
	}
}

#endif /* CONFIG_SMP */

#if defined(CONFIG_RT_GROUP_SCHED) || (defined(CONFIG_FAIR_GROUP_SCHED) && \
			(defined(CONFIG_SMP) || defined(CONFIG_CFS_BANDWIDTH)))
/*
 * Iterate task_group tree rooted at *from, calling @down when first entering a
 * node and @up when leaving it for the final time.
 *
 * Caller must hold rcu_lock or sufficient equivalent.
 */
int walk_tg_tree_from(struct task_group *from,
			     tg_visitor down, tg_visitor up, void *data)
{
	struct task_group *parent, *child;
	int ret;

	parent = from;

down:
	ret = (*down)(parent, data);
	if (ret)
		goto out;
	list_for_each_entry_rcu(child, &parent->children, siblings) {
		parent = child;
		goto down;

up:
		continue;
	}
	ret = (*up)(parent, data);
	if (ret || parent == from)
		goto out;

	child = parent;
	parent = parent->parent;
	if (parent)
		goto up;
out:
	return ret;
}

int tg_nop(struct task_group *tg, void *data)
{
	return 0;
}
#endif

static void set_load_weight(struct task_struct *p)
{
	int prio = p->static_prio - MAX_RT_PRIO;
	struct load_weight *load = &p->se.load;

	/*
	 * SCHED_IDLE tasks get minimal weight:
	 */
	if (idle_policy(p->policy)) {
		load->weight = scale_load(WEIGHT_IDLEPRIO);
		load->inv_weight = WMULT_IDLEPRIO;
		return;
	}

	load->weight = scale_load(sched_prio_to_weight[prio]);
	load->inv_weight = sched_prio_to_wmult[prio];
}

static inline void enqueue_task(struct rq *rq, struct task_struct *p, int flags)
{
	update_rq_clock(rq);
	if (!(flags & ENQUEUE_RESTORE))
		sched_info_queued(rq, p);
	p->sched_class->enqueue_task(rq, p, flags);
}

static inline void dequeue_task(struct rq *rq, struct task_struct *p, int flags)
{
	update_rq_clock(rq);
	if (!(flags & DEQUEUE_SAVE))
		sched_info_dequeued(rq, p);
	p->sched_class->dequeue_task(rq, p, flags);
}

void activate_task(struct rq *rq, struct task_struct *p, int flags)
{
	if (task_contributes_to_load(p))
		rq->nr_uninterruptible--;

	enqueue_task(rq, p, flags);
}

void deactivate_task(struct rq *rq, struct task_struct *p, int flags)
{
	if (task_contributes_to_load(p))
		rq->nr_uninterruptible++;

	dequeue_task(rq, p, flags);
}

static void update_rq_clock_task(struct rq *rq, s64 delta)
{
/*
 * In theory, the compile should just see 0 here, and optimize out the call
 * to sched_rt_avg_update. But I don't trust it...
 */
#if defined(CONFIG_IRQ_TIME_ACCOUNTING) || defined(CONFIG_PARAVIRT_TIME_ACCOUNTING)
	s64 steal = 0, irq_delta = 0;
#endif
#ifdef CONFIG_IRQ_TIME_ACCOUNTING
	irq_delta = irq_time_read(cpu_of(rq)) - rq->prev_irq_time;

	/*
	 * Since irq_time is only updated on {soft,}irq_exit, we might run into
	 * this case when a previous update_rq_clock() happened inside a
	 * {soft,}irq region.
	 *
	 * When this happens, we stop ->clock_task and only update the
	 * prev_irq_time stamp to account for the part that fit, so that a next
	 * update will consume the rest. This ensures ->clock_task is
	 * monotonic.
	 *
	 * It does however cause some slight miss-attribution of {soft,}irq
	 * time, a more accurate solution would be to update the irq_time using
	 * the current rq->clock timestamp, except that would require using
	 * atomic ops.
	 */
	if (irq_delta > delta)
		irq_delta = delta;

	rq->prev_irq_time += irq_delta;
	delta -= irq_delta;
#endif
#ifdef CONFIG_PARAVIRT_TIME_ACCOUNTING
	if (static_key_false((&paravirt_steal_rq_enabled))) {
		steal = paravirt_steal_clock(cpu_of(rq));
		steal -= rq->prev_steal_time_rq;

		if (unlikely(steal > delta))
			steal = delta;

		rq->prev_steal_time_rq += steal;
		delta -= steal;
	}
#endif

	rq->clock_task += delta;

#if defined(CONFIG_IRQ_TIME_ACCOUNTING) || defined(CONFIG_PARAVIRT_TIME_ACCOUNTING)
	if ((irq_delta + steal) && sched_feat(NONTASK_CAPACITY))
		sched_rt_avg_update(rq, irq_delta + steal);
#endif
}

void sched_set_stop_task(int cpu, struct task_struct *stop)
{
	struct sched_param param = { .sched_priority = MAX_RT_PRIO - 1 };
	struct task_struct *old_stop = cpu_rq(cpu)->stop;

	if (stop) {
		/*
		 * Make it appear like a SCHED_FIFO task, its something
		 * userspace knows about and won't get confused about.
		 *
		 * Also, it will make PI more or less work without too
		 * much confusion -- but then, stop work should not
		 * rely on PI working anyway.
		 */
		sched_setscheduler_nocheck(stop, SCHED_FIFO, &param);

		stop->sched_class = &stop_sched_class;
	}

	cpu_rq(cpu)->stop = stop;

	if (old_stop) {
		/*
		 * Reset it back to a normal scheduling class so that
		 * it can die in pieces.
		 */
		old_stop->sched_class = &rt_sched_class;
	}
}

/*
 * __normal_prio - return the priority that is based on the static prio
 */
static inline int __normal_prio(struct task_struct *p)
{
	return p->static_prio;
}

/*
 * Calculate the expected normal priority: i.e. priority
 * without taking RT-inheritance into account. Might be
 * boosted by interactivity modifiers. Changes upon fork,
 * setprio syscalls, and whenever the interactivity
 * estimator recalculates.
 */
static inline int normal_prio(struct task_struct *p)
{
	int prio;

	if (task_has_dl_policy(p))
		prio = MAX_DL_PRIO-1;
	else if (task_has_rt_policy(p))
		prio = MAX_RT_PRIO-1 - p->rt_priority;
	else
		prio = __normal_prio(p);
	return prio;
}

/*
 * Calculate the current priority, i.e. the priority
 * taken into account by the scheduler. This value might
 * be boosted by RT tasks, or might be boosted by
 * interactivity modifiers. Will be RT if the task got
 * RT-boosted. If not then it returns p->normal_prio.
 */
static int effective_prio(struct task_struct *p)
{
	p->normal_prio = normal_prio(p);
	/*
	 * If we are RT tasks or we were boosted to RT priority,
	 * keep the priority unchanged. Otherwise, update priority
	 * to the normal priority:
	 */
	if (!rt_prio(p->prio))
		return p->normal_prio;
	return p->prio;
}

/**
 * task_curr - is this task currently executing on a CPU?
 * @p: the task in question.
 *
 * Return: 1 if the task is currently executing. 0 otherwise.
 */
inline int task_curr(const struct task_struct *p)
{
	return cpu_curr(task_cpu(p)) == p;
}

/*
 * switched_from, switched_to and prio_changed must _NOT_ drop rq->lock,
 * use the balance_callback list if you want balancing.
 *
 * this means any call to check_class_changed() must be followed by a call to
 * balance_callback().
 */
static inline void check_class_changed(struct rq *rq, struct task_struct *p,
				       const struct sched_class *prev_class,
				       int oldprio)
{
	if (prev_class != p->sched_class) {
		if (prev_class->switched_from)
			prev_class->switched_from(rq, p);

		p->sched_class->switched_to(rq, p);
	} else if (oldprio != p->prio || dl_task(p))
		p->sched_class->prio_changed(rq, p, oldprio);
}

void check_preempt_curr(struct rq *rq, struct task_struct *p, int flags)
{
	const struct sched_class *class;

	if (p->sched_class == rq->curr->sched_class) {
		rq->curr->sched_class->check_preempt_curr(rq, p, flags);
	} else {
		for_each_class(class) {
			if (class == rq->curr->sched_class)
				break;
			if (class == p->sched_class) {
				resched_curr(rq);
				break;
			}
		}
	}

	/*
	 * A queue event has occurred, and we're going to schedule.  In
	 * this case, we can save a useless back to back clock update.
	 */
	if (task_on_rq_queued(rq->curr) && test_tsk_need_resched(rq->curr))
		rq_clock_skip_update(rq, true);
}

#ifdef CONFIG_SMP
/*
 * This is how migration works:
 *
 * 1) we invoke migration_cpu_stop() on the target CPU using
 *    stop_one_cpu().
 * 2) stopper starts to run (implicitly forcing the migrated thread
 *    off the CPU)
 * 3) it checks whether the migrated task is still in the wrong runqueue.
 * 4) if it's in the wrong runqueue then the migration thread removes
 *    it and puts it into the right queue.
 * 5) stopper completes and stop_one_cpu() returns and the migration
 *    is done.
 */

/*
 * move_queued_task - move a queued task to new rq.
 *
 * Returns (locked) new rq. Old rq's lock is released.
 */
static struct rq *move_queued_task(struct rq *rq, struct task_struct *p, int new_cpu)
{
	lockdep_assert_held(&rq->lock);

	p->on_rq = TASK_ON_RQ_MIGRATING;
	dequeue_task(rq, p, 0);
	double_lock_balance(rq, cpu_rq(new_cpu));
	set_task_cpu(p, new_cpu);
	double_unlock_balance(rq, cpu_rq(new_cpu));
	raw_spin_unlock(&rq->lock);

	rq = cpu_rq(new_cpu);

	raw_spin_lock(&rq->lock);
	BUG_ON(task_cpu(p) != new_cpu);
	enqueue_task(rq, p, 0);
	p->on_rq = TASK_ON_RQ_QUEUED;
	check_preempt_curr(rq, p, 0);

	return rq;
}

struct migration_arg {
	struct task_struct *task;
	int dest_cpu;
};

/*
 * Move (not current) task off this cpu, onto dest cpu. We're doing
 * this because either it can't run here any more (set_cpus_allowed()
 * away from this CPU, or CPU going down), or because we're
 * attempting to rebalance this task on exec (sched_exec).
 *
 * So we race with normal scheduler movements, but that's OK, as long
 * as the task is no longer on this CPU.
 */
static struct rq *__migrate_task(struct rq *rq, struct task_struct *p, int dest_cpu)
{
	if (unlikely(!cpu_active(dest_cpu)))
		return rq;

	/* Affinity changed (again). */
	if (!cpumask_test_cpu(dest_cpu, tsk_cpus_allowed(p)))
		return rq;

	rq = move_queued_task(rq, p, dest_cpu);

	return rq;
}

/*
 * migration_cpu_stop - this will be executed by a highprio stopper thread
 * and performs thread migration by bumping thread off CPU then
 * 'pushing' onto another runqueue.
 */
static int migration_cpu_stop(void *data)
{
	struct migration_arg *arg = data;
	struct task_struct *p = arg->task;
	struct rq *rq = this_rq();

	/*
	 * The original target cpu might have gone down and we might
	 * be on another cpu but it doesn't matter.
	 */
	local_irq_disable();
	/*
	 * We need to explicitly wake pending tasks before running
	 * __migrate_task() such that we will not miss enforcing cpus_allowed
	 * during wakeups, see set_cpus_allowed_ptr()'s TASK_WAKING test.
	 */
	sched_ttwu_pending();

	raw_spin_lock(&p->pi_lock);
	raw_spin_lock(&rq->lock);
	/*
	 * If task_rq(p) != rq, it cannot be migrated here, because we're
	 * holding rq->lock, if p->on_rq == 0 it cannot get enqueued because
	 * we're holding p->pi_lock.
	 */
	if (task_rq(p) == rq) {
		if (task_on_rq_queued(p))
			rq = __migrate_task(rq, p, arg->dest_cpu);
		else
			p->wake_cpu = arg->dest_cpu;
	}
	raw_spin_unlock(&rq->lock);
	raw_spin_unlock(&p->pi_lock);

	local_irq_enable();
	return 0;
}

/*
 * sched_class::set_cpus_allowed must do the below, but is not required to
 * actually call this function.
 */
void set_cpus_allowed_common(struct task_struct *p, const struct cpumask *new_mask)
{
	cpumask_copy(&p->cpus_allowed, new_mask);
	p->nr_cpus_allowed = cpumask_weight(new_mask);
}

void do_set_cpus_allowed(struct task_struct *p, const struct cpumask *new_mask)
{
	struct rq *rq = task_rq(p);
	bool queued, running;

	lockdep_assert_held(&p->pi_lock);

	queued = task_on_rq_queued(p);
	running = task_current(rq, p);

	if (queued) {
		/*
		 * Because __kthread_bind() calls this on blocked tasks without
		 * holding rq->lock.
		 */
		lockdep_assert_held(&rq->lock);
		dequeue_task(rq, p, DEQUEUE_SAVE);
	}
	if (running)
		put_prev_task(rq, p);

	p->sched_class->set_cpus_allowed(p, new_mask);

	if (queued)
		enqueue_task(rq, p, ENQUEUE_RESTORE);
	if (running)
		set_curr_task(rq, p);
}

/*
 * Change a given task's CPU affinity. Migrate the thread to a
 * proper CPU and schedule it away if the CPU it's executing on
 * is removed from the allowed bitmask.
 *
 * NOTE: the caller must have a valid reference to the task, the
 * task must not exit() & deallocate itself prematurely. The
 * call is not atomic; no spinlocks may be held.
 */
static int __set_cpus_allowed_ptr(struct task_struct *p,
				  const struct cpumask *new_mask, bool check)
{
	const struct cpumask *cpu_valid_mask = cpu_active_mask;
	unsigned int dest_cpu;
	struct rq_flags rf;
	struct rq *rq;
	int ret = 0;

	rq = task_rq_lock(p, &rf);
	update_rq_clock(rq);

	if (p->flags & PF_KTHREAD) {
		/*
		 * Kernel threads are allowed on online && !active CPUs
		 */
		cpu_valid_mask = cpu_online_mask;
	}

	/*
	 * Must re-check here, to close a race against __kthread_bind(),
	 * sched_setaffinity() is not guaranteed to observe the flag.
	 */
	if (check && (p->flags & PF_NO_SETAFFINITY)) {
		ret = -EINVAL;
		goto out;
	}

	if (cpumask_equal(&p->cpus_allowed, new_mask))
		goto out;

	if (!cpumask_intersects(new_mask, cpu_valid_mask)) {
		ret = -EINVAL;
		goto out;
	}

	do_set_cpus_allowed(p, new_mask);

	if (p->flags & PF_KTHREAD) {
		/*
		 * For kernel threads that do indeed end up on online &&
		 * !active we want to ensure they are strict per-cpu threads.
		 */
		WARN_ON(cpumask_intersects(new_mask, cpu_online_mask) &&
			!cpumask_intersects(new_mask, cpu_active_mask) &&
			p->nr_cpus_allowed != 1);
	}

	/* Can the task run on the task's current CPU? If so, we're done */
	if (cpumask_test_cpu(task_cpu(p), new_mask))
		goto out;

	dest_cpu = cpumask_any_and(cpu_valid_mask, new_mask);
	if (task_running(rq, p) || p->state == TASK_WAKING) {
		struct migration_arg arg = { p, dest_cpu };
		/* Need help from migration thread: drop lock and wait. */
		task_rq_unlock(rq, p, &rf);
		stop_one_cpu(cpu_of(rq), migration_cpu_stop, &arg);
		tlb_migrate_finish(p->mm);
		return 0;
	} else if (task_on_rq_queued(p)) {
		/*
		 * OK, since we're going to drop the lock immediately
		 * afterwards anyway.
		 */
		lockdep_unpin_lock(&rq->lock, rf.cookie);
		rq = move_queued_task(rq, p, dest_cpu);
		lockdep_repin_lock(&rq->lock, rf.cookie);
	}
out:
	task_rq_unlock(rq, p, &rf);

	return ret;
}

int set_cpus_allowed_ptr(struct task_struct *p, const struct cpumask *new_mask)
{
	return __set_cpus_allowed_ptr(p, new_mask, false);
}
EXPORT_SYMBOL_GPL(set_cpus_allowed_ptr);

void set_task_cpu(struct task_struct *p, unsigned int new_cpu)
{
#ifdef CONFIG_SCHED_DEBUG
	/*
	 * We should never call set_task_cpu() on a blocked task,
	 * ttwu() will sort out the placement.
	 */
	WARN_ON_ONCE(p->state != TASK_RUNNING && p->state != TASK_WAKING &&
			!p->on_rq);

	/*
	 * Migrating fair class task must have p->on_rq = TASK_ON_RQ_MIGRATING,
	 * because schedstat_wait_{start,end} rebase migrating task's wait_start
	 * time relying on p->on_rq.
	 */
	WARN_ON_ONCE(p->state == TASK_RUNNING &&
		     p->sched_class == &fair_sched_class &&
		     (p->on_rq && !task_on_rq_migrating(p)));

#ifdef CONFIG_LOCKDEP
	/*
	 * The caller should hold either p->pi_lock or rq->lock, when changing
	 * a task's CPU. ->pi_lock for waking tasks, rq->lock for runnable tasks.
	 *
	 * sched_move_task() holds both and thus holding either pins the cgroup,
	 * see task_group().
	 *
	 * Furthermore, all task_rq users should acquire both locks, see
	 * task_rq_lock().
	 */
	WARN_ON_ONCE(debug_locks && !(lockdep_is_held(&p->pi_lock) ||
				      lockdep_is_held(&task_rq(p)->lock)));
#endif
#endif

	trace_sched_migrate_task(p, new_cpu);

	if (task_cpu(p) != new_cpu) {
		if (p->sched_class->migrate_task_rq)
			p->sched_class->migrate_task_rq(p);
		p->se.nr_migrations++;
		perf_event_task_migrate(p);

		walt_fixup_busy_time(p, new_cpu);
	}

	__set_task_cpu(p, new_cpu);
}

static void __migrate_swap_task(struct task_struct *p, int cpu)
{
	if (task_on_rq_queued(p)) {
		struct rq *src_rq, *dst_rq;

		src_rq = task_rq(p);
		dst_rq = cpu_rq(cpu);

		p->on_rq = TASK_ON_RQ_MIGRATING;
		deactivate_task(src_rq, p, 0);
		p->on_rq = TASK_ON_RQ_MIGRATING;
		set_task_cpu(p, cpu);
		p->on_rq = TASK_ON_RQ_QUEUED;
		activate_task(dst_rq, p, 0);
		p->on_rq = TASK_ON_RQ_QUEUED;
		check_preempt_curr(dst_rq, p, 0);
	} else {
		/*
		 * Task isn't running anymore; make it appear like we migrated
		 * it before it went to sleep. This means on wakeup we make the
		 * previous cpu our target instead of where it really is.
		 */
		p->wake_cpu = cpu;
	}
}

struct migration_swap_arg {
	struct task_struct *src_task, *dst_task;
	int src_cpu, dst_cpu;
};

static int migrate_swap_stop(void *data)
{
	struct migration_swap_arg *arg = data;
	struct rq *src_rq, *dst_rq;
	int ret = -EAGAIN;

	if (!cpu_active(arg->src_cpu) || !cpu_active(arg->dst_cpu))
		return -EAGAIN;

	src_rq = cpu_rq(arg->src_cpu);
	dst_rq = cpu_rq(arg->dst_cpu);

	double_raw_lock(&arg->src_task->pi_lock,
			&arg->dst_task->pi_lock);
	double_rq_lock(src_rq, dst_rq);

	if (task_cpu(arg->dst_task) != arg->dst_cpu)
		goto unlock;

	if (task_cpu(arg->src_task) != arg->src_cpu)
		goto unlock;

	if (!cpumask_test_cpu(arg->dst_cpu, tsk_cpus_allowed(arg->src_task)))
		goto unlock;

	if (!cpumask_test_cpu(arg->src_cpu, tsk_cpus_allowed(arg->dst_task)))
		goto unlock;

	__migrate_swap_task(arg->src_task, arg->dst_cpu);
	__migrate_swap_task(arg->dst_task, arg->src_cpu);

	ret = 0;

unlock:
	double_rq_unlock(src_rq, dst_rq);
	raw_spin_unlock(&arg->dst_task->pi_lock);
	raw_spin_unlock(&arg->src_task->pi_lock);

	return ret;
}

/*
 * Cross migrate two tasks
 */
int migrate_swap(struct task_struct *cur, struct task_struct *p)
{
	struct migration_swap_arg arg;
	int ret = -EINVAL;

	arg = (struct migration_swap_arg){
		.src_task = cur,
		.src_cpu = task_cpu(cur),
		.dst_task = p,
		.dst_cpu = task_cpu(p),
	};

	if (arg.src_cpu == arg.dst_cpu)
		goto out;

	/*
	 * These three tests are all lockless; this is OK since all of them
	 * will be re-checked with proper locks held further down the line.
	 */
	if (!cpu_active(arg.src_cpu) || !cpu_active(arg.dst_cpu))
		goto out;

	if (!cpumask_test_cpu(arg.dst_cpu, tsk_cpus_allowed(arg.src_task)))
		goto out;

	if (!cpumask_test_cpu(arg.src_cpu, tsk_cpus_allowed(arg.dst_task)))
		goto out;

	trace_sched_swap_numa(cur, arg.src_cpu, p, arg.dst_cpu);
	ret = stop_two_cpus(arg.dst_cpu, arg.src_cpu, migrate_swap_stop, &arg);

out:
	return ret;
}

/*
 * wait_task_inactive - wait for a thread to unschedule.
 *
 * If @match_state is nonzero, it's the @p->state value just checked and
 * not expected to change.  If it changes, i.e. @p might have woken up,
 * then return zero.  When we succeed in waiting for @p to be off its CPU,
 * we return a positive number (its total switch count).  If a second call
 * a short while later returns the same number, the caller can be sure that
 * @p has remained unscheduled the whole time.
 *
 * The caller must ensure that the task *will* unschedule sometime soon,
 * else this function might spin for a *long* time. This function can't
 * be called with interrupts off, or it may introduce deadlock with
 * smp_call_function() if an IPI is sent by the same process we are
 * waiting to become inactive.
 */
unsigned long wait_task_inactive(struct task_struct *p, long match_state)
{
	int running, queued;
	struct rq_flags rf;
	unsigned long ncsw;
	struct rq *rq;

	for (;;) {
		/*
		 * We do the initial early heuristics without holding
		 * any task-queue locks at all. We'll only try to get
		 * the runqueue lock when things look like they will
		 * work out!
		 */
		rq = task_rq(p);

		/*
		 * If the task is actively running on another CPU
		 * still, just relax and busy-wait without holding
		 * any locks.
		 *
		 * NOTE! Since we don't hold any locks, it's not
		 * even sure that "rq" stays as the right runqueue!
		 * But we don't care, since "task_running()" will
		 * return false if the runqueue has changed and p
		 * is actually now running somewhere else!
		 */
		while (task_running(rq, p)) {
			if (match_state && unlikely(p->state != match_state))
				return 0;
			cpu_relax();
		}

		/*
		 * Ok, time to look more closely! We need the rq
		 * lock now, to be *sure*. If we're wrong, we'll
		 * just go back and repeat.
		 */
		rq = task_rq_lock(p, &rf);
		trace_sched_wait_task(p);
		running = task_running(rq, p);
		queued = task_on_rq_queued(p);
		ncsw = 0;
		if (!match_state || p->state == match_state)
			ncsw = p->nvcsw | LONG_MIN; /* sets MSB */
		task_rq_unlock(rq, p, &rf);

		/*
		 * If it changed from the expected state, bail out now.
		 */
		if (unlikely(!ncsw))
			break;

		/*
		 * Was it really running after all now that we
		 * checked with the proper locks actually held?
		 *
		 * Oops. Go back and try again..
		 */
		if (unlikely(running)) {
			cpu_relax();
			continue;
		}

		/*
		 * It's not enough that it's not actively running,
		 * it must be off the runqueue _entirely_, and not
		 * preempted!
		 *
		 * So if it was still runnable (but just not actively
		 * running right now), it's preempted, and we should
		 * yield - it could be a while.
		 */
		if (unlikely(queued)) {
			ktime_t to = ktime_set(0, NSEC_PER_SEC/HZ);

			set_current_state(TASK_UNINTERRUPTIBLE);
			schedule_hrtimeout(&to, HRTIMER_MODE_REL);
			continue;
		}

		/*
		 * Ahh, all good. It wasn't running, and it wasn't
		 * runnable, which means that it will never become
		 * running in the future either. We're all done!
		 */
		break;
	}

	return ncsw;
}

/***
 * kick_process - kick a running thread to enter/exit the kernel
 * @p: the to-be-kicked thread
 *
 * Cause a process which is running on another CPU to enter
 * kernel-mode, without any delay. (to get signals handled.)
 *
 * NOTE: this function doesn't have to take the runqueue lock,
 * because all it wants to ensure is that the remote task enters
 * the kernel. If the IPI races and the task has been migrated
 * to another CPU then no harm is done and the purpose has been
 * achieved as well.
 */
void kick_process(struct task_struct *p)
{
	int cpu;

	preempt_disable();
	cpu = task_cpu(p);
	if ((cpu != smp_processor_id()) && task_curr(p))
		smp_send_reschedule(cpu);
	preempt_enable();
}
EXPORT_SYMBOL_GPL(kick_process);

/*
 * ->cpus_allowed is protected by both rq->lock and p->pi_lock
 *
 * A few notes on cpu_active vs cpu_online:
 *
 *  - cpu_active must be a subset of cpu_online
 *
 *  - on cpu-up we allow per-cpu kthreads on the online && !active cpu,
 *    see __set_cpus_allowed_ptr(). At this point the newly online
 *    cpu isn't yet part of the sched domains, and balancing will not
 *    see it.
 *
 *  - on cpu-down we clear cpu_active() to mask the sched domains and
 *    avoid the load balancer to place new tasks on the to be removed
 *    cpu. Existing tasks will remain running there and will be taken
 *    off.
 *
 * This means that fallback selection must not select !active CPUs.
 * And can assume that any active CPU must be online. Conversely
 * select_task_rq() below may allow selection of !active CPUs in order
 * to satisfy the above rules.
 */
static int select_fallback_rq(int cpu, struct task_struct *p)
{
	int nid = cpu_to_node(cpu);
	const struct cpumask *nodemask = NULL;
	enum { cpuset, possible, fail } state = cpuset;
	int dest_cpu;

	/*
	 * If the node that the cpu is on has been offlined, cpu_to_node()
	 * will return -1. There is no cpu on the node, and we should
	 * select the cpu on the other node.
	 */
	if (nid != -1) {
		nodemask = cpumask_of_node(nid);

		/* Look for allowed, online CPU in same node. */
		for_each_cpu(dest_cpu, nodemask) {
			if (!cpu_active(dest_cpu))
				continue;
			if (cpumask_test_cpu(dest_cpu, tsk_cpus_allowed(p)))
				return dest_cpu;
		}
	}

	for (;;) {
		/* Any allowed, online CPU? */
		for_each_cpu(dest_cpu, tsk_cpus_allowed(p)) {
			if (!(p->flags & PF_KTHREAD) && !cpu_active(dest_cpu))
				continue;
			if (!cpu_online(dest_cpu))
				continue;
			goto out;
		}

		/* No more Mr. Nice Guy. */
		switch (state) {
		case cpuset:
			if (IS_ENABLED(CONFIG_CPUSETS)) {
				cpuset_cpus_allowed_fallback(p);
				state = possible;
				break;
			}
			/* fall-through */
		case possible:
			do_set_cpus_allowed(p, cpu_possible_mask);
			state = fail;
			break;

		case fail:
			BUG();
			break;
		}
	}

out:
	if (state != cpuset) {
		/*
		 * Don't tell them about moving exiting tasks or
		 * kernel threads (both mm NULL), since they never
		 * leave kernel.
		 */
		if (p->mm && printk_ratelimit()) {
			printk_deferred("process %d (%s) no longer affine to cpu%d\n",
					task_pid_nr(p), p->comm, cpu);
		}
	}

	return dest_cpu;
}

/*
 * The caller (fork, wakeup) owns p->pi_lock, ->cpus_allowed is stable.
 */
static inline
int select_task_rq(struct task_struct *p, int cpu, int sd_flags, int wake_flags)
{
	lockdep_assert_held(&p->pi_lock);

	if (tsk_nr_cpus_allowed(p) > 1)
		cpu = p->sched_class->select_task_rq(p, cpu, sd_flags, wake_flags);
	else
		cpu = cpumask_any(tsk_cpus_allowed(p));

	/*
	 * In order not to call set_task_cpu() on a blocking task we need
	 * to rely on ttwu() to place the task on a valid ->cpus_allowed
	 * cpu.
	 *
	 * Since this is common to all placement strategies, this lives here.
	 *
	 * [ this allows ->select_task() to simply return task_cpu(p) and
	 *   not worry about this generic constraint ]
	 */
	if (unlikely(!cpumask_test_cpu(cpu, tsk_cpus_allowed(p)) ||
		     !cpu_online(cpu)))
		cpu = select_fallback_rq(task_cpu(p), p);

	return cpu;
}

static void update_avg(u64 *avg, u64 sample)
{
	s64 diff = sample - *avg;
	*avg += diff >> 3;
}

#else

static inline int __set_cpus_allowed_ptr(struct task_struct *p,
					 const struct cpumask *new_mask, bool check)
{
	return set_cpus_allowed_ptr(p, new_mask);
}

#endif /* CONFIG_SMP */

static void
ttwu_stat(struct task_struct *p, int cpu, int wake_flags)
{
	struct rq *rq;

	if (!schedstat_enabled())
		return;

	rq = this_rq();

#ifdef CONFIG_SMP
	if (cpu == rq->cpu) {
		schedstat_inc(rq->ttwu_local);
		schedstat_inc(p->se.statistics.nr_wakeups_local);
	} else {
		struct sched_domain *sd;

		schedstat_inc(p->se.statistics.nr_wakeups_remote);
		rcu_read_lock();
		for_each_domain(rq->cpu, sd) {
			if (cpumask_test_cpu(cpu, sched_domain_span(sd))) {
				schedstat_inc(sd->ttwu_wake_remote);
				break;
			}
		}
		rcu_read_unlock();
	}

	if (wake_flags & WF_MIGRATED)
		schedstat_inc(p->se.statistics.nr_wakeups_migrate);
#endif /* CONFIG_SMP */

	schedstat_inc(rq->ttwu_count);
	schedstat_inc(p->se.statistics.nr_wakeups);

	if (wake_flags & WF_SYNC)
		schedstat_inc(p->se.statistics.nr_wakeups_sync);
}

static inline void ttwu_activate(struct rq *rq, struct task_struct *p, int en_flags)
{
	activate_task(rq, p, en_flags);
	p->on_rq = TASK_ON_RQ_QUEUED;

	/* if a worker is waking up, notify workqueue */
	if (p->flags & PF_WQ_WORKER)
		wq_worker_waking_up(p, cpu_of(rq));
}

/*
 * Mark the task runnable and perform wakeup-preemption.
 */
static void ttwu_do_wakeup(struct rq *rq, struct task_struct *p, int wake_flags,
			   struct pin_cookie cookie)
{
	check_preempt_curr(rq, p, wake_flags);
	p->state = TASK_RUNNING;
	trace_sched_wakeup(p);

#ifdef CONFIG_SMP
	if (p->sched_class->task_woken) {
		/*
		 * Our task @p is fully woken up and running; so its safe to
		 * drop the rq->lock, hereafter rq is only used for statistics.
		 */
		lockdep_unpin_lock(&rq->lock, cookie);
		p->sched_class->task_woken(rq, p);
		lockdep_repin_lock(&rq->lock, cookie);
	}

	if (rq->idle_stamp) {
		u64 delta = rq_clock(rq) - rq->idle_stamp;
		u64 max = 2*rq->max_idle_balance_cost;

		update_avg(&rq->avg_idle, delta);

		if (rq->avg_idle > max)
			rq->avg_idle = max;

		rq->idle_stamp = 0;
	}
#endif
}

static void
ttwu_do_activate(struct rq *rq, struct task_struct *p, int wake_flags,
		 struct pin_cookie cookie)
{
	int en_flags = ENQUEUE_WAKEUP;

	lockdep_assert_held(&rq->lock);

#ifdef CONFIG_SMP
	if (p->sched_contributes_to_load)
		rq->nr_uninterruptible--;

	if (wake_flags & WF_MIGRATED)
		en_flags |= ENQUEUE_MIGRATED;
#endif

	ttwu_activate(rq, p, en_flags);
	ttwu_do_wakeup(rq, p, wake_flags, cookie);
}

/*
 * Called in case the task @p isn't fully descheduled from its runqueue,
 * in this case we must do a remote wakeup. Its a 'light' wakeup though,
 * since all we need to do is flip p->state to TASK_RUNNING, since
 * the task is still ->on_rq.
 */
static int ttwu_remote(struct task_struct *p, int wake_flags)
{
	struct rq_flags rf;
	struct rq *rq;
	int ret = 0;

	rq = __task_rq_lock(p, &rf);
	if (task_on_rq_queued(p)) {
		/* check_preempt_curr() may use rq clock */
		update_rq_clock(rq);
		ttwu_do_wakeup(rq, p, wake_flags, rf.cookie);
		ret = 1;
	}
	__task_rq_unlock(rq, &rf);

	return ret;
}

#ifdef CONFIG_SMP
void sched_ttwu_pending(void)
{
	struct rq *rq = this_rq();
	struct llist_node *llist = llist_del_all(&rq->wake_list);
	struct pin_cookie cookie;
	struct task_struct *p;
	unsigned long flags;

	if (!llist)
		return;

	raw_spin_lock_irqsave(&rq->lock, flags);
	cookie = lockdep_pin_lock(&rq->lock);

	while (llist) {
		int wake_flags = 0;

		p = llist_entry(llist, struct task_struct, wake_entry);
		llist = llist_next(llist);

		if (p->sched_remote_wakeup)
			wake_flags = WF_MIGRATED;

		ttwu_do_activate(rq, p, wake_flags, cookie);
	}

	lockdep_unpin_lock(&rq->lock, cookie);
	raw_spin_unlock_irqrestore(&rq->lock, flags);
}

void scheduler_ipi(void)
{
	/*
	 * Fold TIF_NEED_RESCHED into the preempt_count; anybody setting
	 * TIF_NEED_RESCHED remotely (for the first time) will also send
	 * this IPI.
	 */
	preempt_fold_need_resched();

	if (llist_empty(&this_rq()->wake_list) && !got_nohz_idle_kick())
		return;

	/*
	 * Not all reschedule IPI handlers call irq_enter/irq_exit, since
	 * traditionally all their work was done from the interrupt return
	 * path. Now that we actually do some work, we need to make sure
	 * we do call them.
	 *
	 * Some archs already do call them, luckily irq_enter/exit nest
	 * properly.
	 *
	 * Arguably we should visit all archs and update all handlers,
	 * however a fair share of IPIs are still resched only so this would
	 * somewhat pessimize the simple resched case.
	 */
	irq_enter();
	sched_ttwu_pending();

	/*
	 * Check if someone kicked us for doing the nohz idle load balance.
	 */
	if (unlikely(got_nohz_idle_kick())) {
		this_rq()->idle_balance = 1;
		raise_softirq_irqoff(SCHED_SOFTIRQ);
	}
	irq_exit();
}

static void ttwu_queue_remote(struct task_struct *p, int cpu, int wake_flags)
{
	struct rq *rq = cpu_rq(cpu);

	p->sched_remote_wakeup = !!(wake_flags & WF_MIGRATED);

	if (llist_add(&p->wake_entry, &cpu_rq(cpu)->wake_list)) {
		if (!set_nr_if_polling(rq->idle))
			smp_send_reschedule(cpu);
		else
			trace_sched_wake_idle_without_ipi(cpu);
	}
}

void wake_up_if_idle(int cpu)
{
	struct rq *rq = cpu_rq(cpu);
	unsigned long flags;

	rcu_read_lock();

	if (!is_idle_task(rcu_dereference(rq->curr)))
		goto out;

	if (set_nr_if_polling(rq->idle)) {
		trace_sched_wake_idle_without_ipi(cpu);
	} else {
		raw_spin_lock_irqsave(&rq->lock, flags);
		if (is_idle_task(rq->curr))
			smp_send_reschedule(cpu);
		/* Else cpu is not in idle, do nothing here */
		raw_spin_unlock_irqrestore(&rq->lock, flags);
	}

out:
	rcu_read_unlock();
}

bool cpus_share_cache(int this_cpu, int that_cpu)
{
	return per_cpu(sd_llc_id, this_cpu) == per_cpu(sd_llc_id, that_cpu);
}
#endif /* CONFIG_SMP */

static void ttwu_queue(struct task_struct *p, int cpu, int wake_flags)
{
	struct rq *rq = cpu_rq(cpu);
	struct pin_cookie cookie;

#if defined(CONFIG_SMP)
	if (sched_feat(TTWU_QUEUE) && !cpus_share_cache(smp_processor_id(), cpu)) {
		sched_clock_cpu(cpu); /* sync clocks x-cpu */
		ttwu_queue_remote(p, cpu, wake_flags);
		return;
	}
#endif

	raw_spin_lock(&rq->lock);
	cookie = lockdep_pin_lock(&rq->lock);
	ttwu_do_activate(rq, p, wake_flags, cookie);
	lockdep_unpin_lock(&rq->lock, cookie);
	raw_spin_unlock(&rq->lock);
}

/*
 * Notes on Program-Order guarantees on SMP systems.
 *
 *  MIGRATION
 *
 * The basic program-order guarantee on SMP systems is that when a task [t]
 * migrates, all its activity on its old cpu [c0] happens-before any subsequent
 * execution on its new cpu [c1].
 *
 * For migration (of runnable tasks) this is provided by the following means:
 *
 *  A) UNLOCK of the rq(c0)->lock scheduling out task t
 *  B) migration for t is required to synchronize *both* rq(c0)->lock and
 *     rq(c1)->lock (if not at the same time, then in that order).
 *  C) LOCK of the rq(c1)->lock scheduling in task
 *
 * Transitivity guarantees that B happens after A and C after B.
 * Note: we only require RCpc transitivity.
 * Note: the cpu doing B need not be c0 or c1
 *
 * Example:
 *
 *   CPU0            CPU1            CPU2
 *
 *   LOCK rq(0)->lock
 *   sched-out X
 *   sched-in Y
 *   UNLOCK rq(0)->lock
 *
 *                                   LOCK rq(0)->lock // orders against CPU0
 *                                   dequeue X
 *                                   UNLOCK rq(0)->lock
 *
 *                                   LOCK rq(1)->lock
 *                                   enqueue X
 *                                   UNLOCK rq(1)->lock
 *
 *                   LOCK rq(1)->lock // orders against CPU2
 *                   sched-out Z
 *                   sched-in X
 *                   UNLOCK rq(1)->lock
 *
 *
 *  BLOCKING -- aka. SLEEP + WAKEUP
 *
 * For blocking we (obviously) need to provide the same guarantee as for
 * migration. However the means are completely different as there is no lock
 * chain to provide order. Instead we do:
 *
 *   1) smp_store_release(X->on_cpu, 0)
 *   2) smp_cond_load_acquire(!X->on_cpu)
 *
 * Example:
 *
 *   CPU0 (schedule)  CPU1 (try_to_wake_up) CPU2 (schedule)
 *
 *   LOCK rq(0)->lock LOCK X->pi_lock
 *   dequeue X
 *   sched-out X
 *   smp_store_release(X->on_cpu, 0);
 *
 *                    smp_cond_load_acquire(&X->on_cpu, !VAL);
 *                    X->state = WAKING
 *                    set_task_cpu(X,2)
 *
 *                    LOCK rq(2)->lock
 *                    enqueue X
 *                    X->state = RUNNING
 *                    UNLOCK rq(2)->lock
 *
 *                                          LOCK rq(2)->lock // orders against CPU1
 *                                          sched-out Z
 *                                          sched-in X
 *                                          UNLOCK rq(2)->lock
 *
 *                    UNLOCK X->pi_lock
 *   UNLOCK rq(0)->lock
 *
 *
 * However; for wakeups there is a second guarantee we must provide, namely we
 * must observe the state that lead to our wakeup. That is, not only must our
 * task observe its own prior state, it must also observe the stores prior to
 * its wakeup.
 *
 * This means that any means of doing remote wakeups must order the CPU doing
 * the wakeup against the CPU the task is going to end up running on. This,
 * however, is already required for the regular Program-Order guarantee above,
 * since the waking CPU is the one issueing the ACQUIRE (smp_cond_load_acquire).
 *
 */

/**
 * try_to_wake_up - wake up a thread
 * @p: the thread to be awakened
 * @state: the mask of task states that can be woken
 * @wake_flags: wake modifier flags (WF_*)
 *
 * Put it on the run-queue if it's not already there. The "current"
 * thread is always on the run-queue (except when the actual
 * re-schedule is in progress), and as such you're allowed to do
 * the simpler "current->state = TASK_RUNNING" to mark yourself
 * runnable without the overhead of this.
 *
 * Return: %true if @p was woken up, %false if it was already running.
 * or @state didn't match @p's state.
 */
static int
try_to_wake_up(struct task_struct *p, unsigned int state, int wake_flags)
{
	unsigned long flags;
	int cpu, success = 0;
#ifdef CONFIG_SMP
	struct rq *rq;
	u64 wallclock;
#endif

	/*
	 * If we are going to wake up a thread waiting for CONDITION we
	 * need to ensure that CONDITION=1 done by the caller can not be
	 * reordered with p->state check below. This pairs with mb() in
	 * set_current_state() the waiting thread does.
	 */
	smp_mb__before_spinlock();
	raw_spin_lock_irqsave(&p->pi_lock, flags);
	if (!(p->state & state))
		goto out;

	trace_sched_waking(p);

	success = 1; /* we're going to change ->state */
	cpu = task_cpu(p);

	/*
	 * Ensure we load p->on_rq _after_ p->state, otherwise it would
	 * be possible to, falsely, observe p->on_rq == 0 and get stuck
	 * in smp_cond_load_acquire() below.
	 *
	 * sched_ttwu_pending()                 try_to_wake_up()
	 *   [S] p->on_rq = 1;                  [L] P->state
	 *       UNLOCK rq->lock  -----.
	 *                              \
	 *				 +---   RMB
	 * schedule()                   /
	 *       LOCK rq->lock    -----'
	 *       UNLOCK rq->lock
	 *
	 * [task p]
	 *   [S] p->state = UNINTERRUPTIBLE     [L] p->on_rq
	 *
	 * Pairs with the UNLOCK+LOCK on rq->lock from the
	 * last wakeup of our task and the schedule that got our task
	 * current.
	 */
	smp_rmb();
	if (p->on_rq && ttwu_remote(p, wake_flags))
		goto stat;

#ifdef CONFIG_SMP
	/*
	 * Ensure we load p->on_cpu _after_ p->on_rq, otherwise it would be
	 * possible to, falsely, observe p->on_cpu == 0.
	 *
	 * One must be running (->on_cpu == 1) in order to remove oneself
	 * from the runqueue.
	 *
	 *  [S] ->on_cpu = 1;	[L] ->on_rq
	 *      UNLOCK rq->lock
	 *			RMB
	 *      LOCK   rq->lock
	 *  [S] ->on_rq = 0;    [L] ->on_cpu
	 *
	 * Pairs with the full barrier implied in the UNLOCK+LOCK on rq->lock
	 * from the consecutive calls to schedule(); the first switching to our
	 * task, the second putting it to sleep.
	 */
	smp_rmb();

	/*
	 * If the owning (remote) cpu is still in the middle of schedule() with
	 * this task as prev, wait until its done referencing the task.
	 *
	 * Pairs with the smp_store_release() in finish_lock_switch().
	 *
	 * This ensures that tasks getting woken will be fully ordered against
	 * their previous state and preserve Program Order.
	 */
	smp_cond_load_acquire(&p->on_cpu, !VAL);

	rq = cpu_rq(task_cpu(p));

	raw_spin_lock(&rq->lock);
	wallclock = walt_ktime_clock();
	walt_update_task_ravg(rq->curr, rq, TASK_UPDATE, wallclock, 0);
	walt_update_task_ravg(p, rq, TASK_WAKE, wallclock, 0);
	raw_spin_unlock(&rq->lock);

	p->sched_contributes_to_load = !!task_contributes_to_load(p);
	p->state = TASK_WAKING;

	cpu = select_task_rq(p, p->wake_cpu, SD_BALANCE_WAKE, wake_flags);

	if (task_cpu(p) != cpu) {
		wake_flags |= WF_MIGRATED;
		set_task_cpu(p, cpu);
	}

#endif /* CONFIG_SMP */

	ttwu_queue(p, cpu, wake_flags);
stat:
	ttwu_stat(p, cpu, wake_flags);
out:
	raw_spin_unlock_irqrestore(&p->pi_lock, flags);

	return success;
}

/**
 * try_to_wake_up_local - try to wake up a local task with rq lock held
 * @p: the thread to be awakened
 * @cookie: context's cookie for pinning
 *
 * Put @p on the run-queue if it's not already there. The caller must
 * ensure that this_rq() is locked, @p is bound to this_rq() and not
 * the current task.
 */
static void try_to_wake_up_local(struct task_struct *p, struct pin_cookie cookie)
{
	struct rq *rq = task_rq(p);

	if (WARN_ON_ONCE(rq != this_rq()) ||
	    WARN_ON_ONCE(p == current))
		return;

	lockdep_assert_held(&rq->lock);

	if (!raw_spin_trylock(&p->pi_lock)) {
		/*
		 * This is OK, because current is on_cpu, which avoids it being
		 * picked for load-balance and preemption/IRQs are still
		 * disabled avoiding further scheduler activity on it and we've
		 * not yet picked a replacement task.
		 */
		lockdep_unpin_lock(&rq->lock, cookie);
		raw_spin_unlock(&rq->lock);
		raw_spin_lock(&p->pi_lock);
		raw_spin_lock(&rq->lock);
		lockdep_repin_lock(&rq->lock, cookie);
	}

	if (!(p->state & TASK_NORMAL))
		goto out;

	trace_sched_waking(p);

	if (!task_on_rq_queued(p)) {
		u64 wallclock = walt_ktime_clock();

		walt_update_task_ravg(rq->curr, rq, TASK_UPDATE, wallclock, 0);
		walt_update_task_ravg(p, rq, TASK_WAKE, wallclock, 0);
		ttwu_activate(rq, p, ENQUEUE_WAKEUP);
	}

	ttwu_do_wakeup(rq, p, 0, cookie);
	ttwu_stat(p, smp_processor_id(), 0);
out:
	raw_spin_unlock(&p->pi_lock);
}

/**
 * wake_up_process - Wake up a specific process
 * @p: The process to be woken up.
 *
 * Attempt to wake up the nominated process and move it to the set of runnable
 * processes.
 *
 * Return: 1 if the process was woken up, 0 if it was already running.
 *
 * It may be assumed that this function implies a write memory barrier before
 * changing the task state if and only if any tasks are woken up.
 */
int wake_up_process(struct task_struct *p)
{
	return try_to_wake_up(p, TASK_NORMAL, 0);
}
EXPORT_SYMBOL(wake_up_process);

int wake_up_state(struct task_struct *p, unsigned int state)
{
	return try_to_wake_up(p, state, 0);
}

/*
 * This function clears the sched_dl_entity static params.
 */
void __dl_clear_params(struct task_struct *p)
{
	struct sched_dl_entity *dl_se = &p->dl;

	dl_se->dl_runtime = 0;
	dl_se->dl_deadline = 0;
	dl_se->dl_period = 0;
	dl_se->flags = 0;
	dl_se->dl_bw = 0;
	dl_se->dl_density = 0;

	dl_se->dl_throttled = 0;
	dl_se->dl_yielded = 0;
}

/*
 * Perform scheduler related setup for a newly forked process p.
 * p is forked by current.
 *
 * __sched_fork() is basic setup used by init_idle() too:
 */
static void __sched_fork(unsigned long clone_flags, struct task_struct *p)
{
	p->on_rq			= 0;

	p->se.on_rq			= 0;
	p->se.exec_start		= 0;
	p->se.sum_exec_runtime		= 0;
	p->se.prev_sum_exec_runtime	= 0;
	p->se.nr_migrations		= 0;
	p->se.vruntime			= 0;
#ifdef CONFIG_SCHED_WALT
	p->last_sleep_ts		= 0;
#endif

	INIT_LIST_HEAD(&p->se.group_node);
	walt_init_new_task_load(p);

#ifdef CONFIG_FAIR_GROUP_SCHED
	p->se.cfs_rq			= NULL;
#endif

#ifdef CONFIG_SCHEDSTATS
	/* Even if schedstat is disabled, there should not be garbage */
	memset(&p->se.statistics, 0, sizeof(p->se.statistics));
#endif

	RB_CLEAR_NODE(&p->dl.rb_node);
	init_dl_task_timer(&p->dl);
	__dl_clear_params(p);

	INIT_LIST_HEAD(&p->rt.run_list);
	p->rt.timeout		= 0;
	p->rt.time_slice	= sched_rr_timeslice;
	p->rt.on_rq		= 0;
	p->rt.on_list		= 0;

#ifdef CONFIG_PREEMPT_NOTIFIERS
	INIT_HLIST_HEAD(&p->preempt_notifiers);
#endif

#ifdef CONFIG_NUMA_BALANCING
	if (p->mm && atomic_read(&p->mm->mm_users) == 1) {
		p->mm->numa_next_scan = jiffies + msecs_to_jiffies(sysctl_numa_balancing_scan_delay);
		p->mm->numa_scan_seq = 0;
	}

	if (clone_flags & CLONE_VM)
		p->numa_preferred_nid = current->numa_preferred_nid;
	else
		p->numa_preferred_nid = -1;

	p->node_stamp = 0ULL;
	p->numa_scan_seq = p->mm ? p->mm->numa_scan_seq : 0;
	p->numa_scan_period = sysctl_numa_balancing_scan_delay;
	p->numa_work.next = &p->numa_work;
	p->numa_faults = NULL;
	p->last_task_numa_placement = 0;
	p->last_sum_exec_runtime = 0;

	p->numa_group = NULL;
#endif /* CONFIG_NUMA_BALANCING */
}

DEFINE_STATIC_KEY_FALSE(sched_numa_balancing);

#ifdef CONFIG_NUMA_BALANCING

void set_numabalancing_state(bool enabled)
{
	if (enabled)
		static_branch_enable(&sched_numa_balancing);
	else
		static_branch_disable(&sched_numa_balancing);
}

#ifdef CONFIG_PROC_SYSCTL
int sysctl_numa_balancing(struct ctl_table *table, int write,
			 void __user *buffer, size_t *lenp, loff_t *ppos)
{
	struct ctl_table t;
	int err;
	int state = static_branch_likely(&sched_numa_balancing);

	if (write && !capable(CAP_SYS_ADMIN))
		return -EPERM;

	t = *table;
	t.data = &state;
	err = proc_dointvec_minmax(&t, write, buffer, lenp, ppos);
	if (err < 0)
		return err;
	if (write)
		set_numabalancing_state(state);
	return err;
}
#endif
#endif

#ifdef CONFIG_SCHEDSTATS

DEFINE_STATIC_KEY_FALSE(sched_schedstats);
static bool __initdata __sched_schedstats = false;

static void set_schedstats(bool enabled)
{
	if (enabled)
		static_branch_enable(&sched_schedstats);
	else
		static_branch_disable(&sched_schedstats);
}

void force_schedstat_enabled(void)
{
	if (!schedstat_enabled()) {
		pr_info("kernel profiling enabled schedstats, disable via kernel.sched_schedstats.\n");
		static_branch_enable(&sched_schedstats);
	}
}

static int __init setup_schedstats(char *str)
{
	int ret = 0;
	if (!str)
		goto out;

	/*
	 * This code is called before jump labels have been set up, so we can't
	 * change the static branch directly just yet.  Instead set a temporary
	 * variable so init_schedstats() can do it later.
	 */
	if (!strcmp(str, "enable")) {
		__sched_schedstats = true;
		ret = 1;
	} else if (!strcmp(str, "disable")) {
		__sched_schedstats = false;
		ret = 1;
	}
out:
	if (!ret)
		pr_warn("Unable to parse schedstats=\n");

	return ret;
}
__setup("schedstats=", setup_schedstats);

static void __init init_schedstats(void)
{
	set_schedstats(__sched_schedstats);
}

#ifdef CONFIG_PROC_SYSCTL
int sysctl_schedstats(struct ctl_table *table, int write,
			 void __user *buffer, size_t *lenp, loff_t *ppos)
{
	struct ctl_table t;
	int err;
	int state = static_branch_likely(&sched_schedstats);

	if (write && !capable(CAP_SYS_ADMIN))
		return -EPERM;

	t = *table;
	t.data = &state;
	err = proc_dointvec_minmax(&t, write, buffer, lenp, ppos);
	if (err < 0)
		return err;
	if (write)
		set_schedstats(state);
	return err;
}
#endif /* CONFIG_PROC_SYSCTL */
#else  /* !CONFIG_SCHEDSTATS */
static inline void init_schedstats(void) {}
#endif /* CONFIG_SCHEDSTATS */

/*
 * fork()/clone()-time setup:
 */
int sched_fork(unsigned long clone_flags, struct task_struct *p)
{
	unsigned long flags;
	int cpu = get_cpu();

	__sched_fork(clone_flags, p);
	/*
	 * We mark the process as NEW here. This guarantees that
	 * nobody will actually run it, and a signal or other external
	 * event cannot wake it up and insert it on the runqueue either.
	 */
	p->state = TASK_NEW;

	/*
	 * Make sure we do not leak PI boosting priority to the child.
	 */
	p->prio = current->normal_prio;

	/*
	 * Revert to default priority/policy on fork if requested.
	 */
	if (unlikely(p->sched_reset_on_fork)) {
		if (task_has_dl_policy(p) || task_has_rt_policy(p)) {
			p->policy = SCHED_NORMAL;
			p->static_prio = NICE_TO_PRIO(0);
			p->rt_priority = 0;
		} else if (PRIO_TO_NICE(p->static_prio) < 0)
			p->static_prio = NICE_TO_PRIO(0);

		p->prio = p->normal_prio = __normal_prio(p);
		set_load_weight(p);

		/*
		 * We don't need the reset flag anymore after the fork. It has
		 * fulfilled its duty:
		 */
		p->sched_reset_on_fork = 0;
	}

	if (dl_prio(p->prio)) {
		put_cpu();
		return -EAGAIN;
	} else if (rt_prio(p->prio)) {
		p->sched_class = &rt_sched_class;
	} else {
		p->sched_class = &fair_sched_class;
	}

	init_entity_runnable_average(&p->se);

	/*
	 * The child is not yet in the pid-hash so no cgroup attach races,
	 * and the cgroup is pinned to this child due to cgroup_fork()
	 * is ran before sched_fork().
	 *
	 * Silence PROVE_RCU.
	 */
	raw_spin_lock_irqsave(&p->pi_lock, flags);
	/*
	 * We're setting the cpu for the first time, we don't migrate,
	 * so use __set_task_cpu().
	 */
	__set_task_cpu(p, cpu);
	if (p->sched_class->task_fork)
		p->sched_class->task_fork(p);
	raw_spin_unlock_irqrestore(&p->pi_lock, flags);

#ifdef CONFIG_SCHED_INFO
	if (likely(sched_info_on()))
		memset(&p->sched_info, 0, sizeof(p->sched_info));
#endif
#if defined(CONFIG_SMP)
	p->on_cpu = 0;
#endif
	init_task_preempt_count(p);
#ifdef CONFIG_SMP
	plist_node_init(&p->pushable_tasks, MAX_PRIO);
	RB_CLEAR_NODE(&p->pushable_dl_tasks);
#endif

	put_cpu();
	return 0;
}

unsigned long to_ratio(u64 period, u64 runtime)
{
	if (runtime == RUNTIME_INF)
		return 1ULL << 20;

	/*
	 * Doing this here saves a lot of checks in all
	 * the calling paths, and returning zero seems
	 * safe for them anyway.
	 */
	if (period == 0)
		return 0;

	return div64_u64(runtime << 20, period);
}

#ifdef CONFIG_SMP
inline struct dl_bw *dl_bw_of(int i)
{
	RCU_LOCKDEP_WARN(!rcu_read_lock_sched_held(),
			 "sched RCU must be held");
	return &cpu_rq(i)->rd->dl_bw;
}

static inline int dl_bw_cpus(int i)
{
	struct root_domain *rd = cpu_rq(i)->rd;
	int cpus = 0;

	RCU_LOCKDEP_WARN(!rcu_read_lock_sched_held(),
			 "sched RCU must be held");
	for_each_cpu_and(i, rd->span, cpu_active_mask)
		cpus++;

	return cpus;
}
#else
inline struct dl_bw *dl_bw_of(int i)
{
	return &cpu_rq(i)->dl.dl_bw;
}

static inline int dl_bw_cpus(int i)
{
	return 1;
}
#endif

/*
 * We must be sure that accepting a new task (or allowing changing the
 * parameters of an existing one) is consistent with the bandwidth
 * constraints. If yes, this function also accordingly updates the currently
 * allocated bandwidth to reflect the new situation.
 *
 * This function is called while holding p's rq->lock.
 *
 * XXX we should delay bw change until the task's 0-lag point, see
 * __setparam_dl().
 */
static int dl_overflow(struct task_struct *p, int policy,
		       const struct sched_attr *attr)
{

	struct dl_bw *dl_b = dl_bw_of(task_cpu(p));
	u64 period = attr->sched_period ?: attr->sched_deadline;
	u64 runtime = attr->sched_runtime;
	u64 new_bw = dl_policy(policy) ? to_ratio(period, runtime) : 0;
	int cpus, err = -1;

	/* !deadline task may carry old deadline bandwidth */
	if (new_bw == p->dl.dl_bw && task_has_dl_policy(p))
		return 0;

	/*
	 * Either if a task, enters, leave, or stays -deadline but changes
	 * its parameters, we may need to update accordingly the total
	 * allocated bandwidth of the container.
	 */
	raw_spin_lock(&dl_b->lock);
	cpus = dl_bw_cpus(task_cpu(p));
	if (dl_policy(policy) && !task_has_dl_policy(p) &&
	    !__dl_overflow(dl_b, cpus, 0, new_bw)) {
		__dl_add(dl_b, new_bw);
		err = 0;
	} else if (dl_policy(policy) && task_has_dl_policy(p) &&
		   !__dl_overflow(dl_b, cpus, p->dl.dl_bw, new_bw)) {
		__dl_clear(dl_b, p->dl.dl_bw);
		__dl_add(dl_b, new_bw);
		err = 0;
	} else if (!dl_policy(policy) && task_has_dl_policy(p)) {
		__dl_clear(dl_b, p->dl.dl_bw);
		err = 0;
	}
	raw_spin_unlock(&dl_b->lock);

	return err;
}

extern void init_dl_bw(struct dl_bw *dl_b);

/*
 * wake_up_new_task - wake up a newly created task for the first time.
 *
 * This function will do some initial scheduler statistics housekeeping
 * that must be done for every newly created context, then puts the task
 * on the runqueue and wakes it.
 */
void wake_up_new_task(struct task_struct *p)
{
	struct rq_flags rf;
	struct rq *rq;

	raw_spin_lock_irqsave(&p->pi_lock, rf.flags);

	walt_init_new_task_load(p);

	p->state = TASK_RUNNING;
#ifdef CONFIG_SMP
	/*
	 * Fork balancing, do it here and not earlier because:
	 *  - cpus_allowed can change in the fork path
	 *  - any previously selected cpu might disappear through hotplug
	 *
	 * Use __set_task_cpu() to avoid calling sched_class::migrate_task_rq,
	 * as we're not fully set-up yet.
	 */
	__set_task_cpu(p, select_task_rq(p, task_cpu(p), SD_BALANCE_FORK, 0));
#endif
	rq = __task_rq_lock(p, &rf);
	update_rq_clock(rq);
	post_init_entity_util_avg(&p->se);

	walt_mark_task_starting(p);

	activate_task(rq, p, ENQUEUE_WAKEUP_NEW);
	p->on_rq = TASK_ON_RQ_QUEUED;
	trace_sched_wakeup_new(p);
	check_preempt_curr(rq, p, WF_FORK);
#ifdef CONFIG_SMP
	if (p->sched_class->task_woken) {
		/*
		 * Nothing relies on rq->lock after this, so its fine to
		 * drop it.
		 */
		lockdep_unpin_lock(&rq->lock, rf.cookie);
		p->sched_class->task_woken(rq, p);
		lockdep_repin_lock(&rq->lock, rf.cookie);
	}
#endif
	task_rq_unlock(rq, p, &rf);
}

#ifdef CONFIG_PREEMPT_NOTIFIERS

static struct static_key preempt_notifier_key = STATIC_KEY_INIT_FALSE;

void preempt_notifier_inc(void)
{
	static_key_slow_inc(&preempt_notifier_key);
}
EXPORT_SYMBOL_GPL(preempt_notifier_inc);

void preempt_notifier_dec(void)
{
	static_key_slow_dec(&preempt_notifier_key);
}
EXPORT_SYMBOL_GPL(preempt_notifier_dec);

/**
 * preempt_notifier_register - tell me when current is being preempted & rescheduled
 * @notifier: notifier struct to register
 */
void preempt_notifier_register(struct preempt_notifier *notifier)
{
	if (!static_key_false(&preempt_notifier_key))
		WARN(1, "registering preempt_notifier while notifiers disabled\n");

	hlist_add_head(&notifier->link, &current->preempt_notifiers);
}
EXPORT_SYMBOL_GPL(preempt_notifier_register);

/**
 * preempt_notifier_unregister - no longer interested in preemption notifications
 * @notifier: notifier struct to unregister
 *
 * This is *not* safe to call from within a preemption notifier.
 */
void preempt_notifier_unregister(struct preempt_notifier *notifier)
{
	hlist_del(&notifier->link);
}
EXPORT_SYMBOL_GPL(preempt_notifier_unregister);

static void __fire_sched_in_preempt_notifiers(struct task_struct *curr)
{
	struct preempt_notifier *notifier;

	hlist_for_each_entry(notifier, &curr->preempt_notifiers, link)
		notifier->ops->sched_in(notifier, raw_smp_processor_id());
}

static __always_inline void fire_sched_in_preempt_notifiers(struct task_struct *curr)
{
	if (static_key_false(&preempt_notifier_key))
		__fire_sched_in_preempt_notifiers(curr);
}

static void
__fire_sched_out_preempt_notifiers(struct task_struct *curr,
				   struct task_struct *next)
{
	struct preempt_notifier *notifier;

	hlist_for_each_entry(notifier, &curr->preempt_notifiers, link)
		notifier->ops->sched_out(notifier, next);
}

static __always_inline void
fire_sched_out_preempt_notifiers(struct task_struct *curr,
				 struct task_struct *next)
{
	if (static_key_false(&preempt_notifier_key))
		__fire_sched_out_preempt_notifiers(curr, next);
}

#else /* !CONFIG_PREEMPT_NOTIFIERS */

static inline void fire_sched_in_preempt_notifiers(struct task_struct *curr)
{
}

static inline void
fire_sched_out_preempt_notifiers(struct task_struct *curr,
				 struct task_struct *next)
{
}

#endif /* CONFIG_PREEMPT_NOTIFIERS */

/**
 * prepare_task_switch - prepare to switch tasks
 * @rq: the runqueue preparing to switch
 * @prev: the current task that is being switched out
 * @next: the task we are going to switch to.
 *
 * This is called with the rq lock held and interrupts off. It must
 * be paired with a subsequent finish_task_switch after the context
 * switch.
 *
 * prepare_task_switch sets up locking and calls architecture specific
 * hooks.
 */
static inline void
prepare_task_switch(struct rq *rq, struct task_struct *prev,
		    struct task_struct *next)
{
	sched_info_switch(rq, prev, next);
	perf_event_task_sched_out(prev, next);
	quadd_task_sched_out(prev, next);
	fire_sched_out_preempt_notifiers(prev, next);
	prepare_lock_switch(rq, next);
	prepare_arch_switch(next);
}

/**
 * finish_task_switch - clean up after a task-switch
 * @prev: the thread we just switched away from.
 *
 * finish_task_switch must be called after the context switch, paired
 * with a prepare_task_switch call before the context switch.
 * finish_task_switch will reconcile locking set up by prepare_task_switch,
 * and do any other architecture-specific cleanup actions.
 *
 * Note that we may have delayed dropping an mm in context_switch(). If
 * so, we finish that here outside of the runqueue lock. (Doing it
 * with the lock held can cause deadlocks; see schedule() for
 * details.)
 *
 * The context switch have flipped the stack from under us and restored the
 * local variables which were saved when this task called schedule() in the
 * past. prev == current is still correct but we need to recalculate this_rq
 * because prev may have moved to another CPU.
 */
static struct rq *finish_task_switch(struct task_struct *prev)
	__releases(rq->lock)
{
	struct rq *rq = this_rq();
	struct mm_struct *mm = rq->prev_mm;
	long prev_state;

	/*
	 * The previous task will have left us with a preempt_count of 2
	 * because it left us after:
	 *
	 *	schedule()
	 *	  preempt_disable();			// 1
	 *	  __schedule()
	 *	    raw_spin_lock_irq(&rq->lock)	// 2
	 *
	 * Also, see FORK_PREEMPT_COUNT.
	 */
	if (WARN_ONCE(preempt_count() != 2*PREEMPT_DISABLE_OFFSET,
		      "corrupted preempt_count: %s/%d/0x%x\n",
		      current->comm, current->pid, preempt_count()))
		preempt_count_set(FORK_PREEMPT_COUNT);

	rq->prev_mm = NULL;

	/*
	 * A task struct has one reference for the use as "current".
	 * If a task dies, then it sets TASK_DEAD in tsk->state and calls
	 * schedule one last time. The schedule call will never return, and
	 * the scheduled task must drop that reference.
	 *
	 * We must observe prev->state before clearing prev->on_cpu (in
	 * finish_lock_switch), otherwise a concurrent wakeup can get prev
	 * running on another CPU and we could rave with its RUNNING -> DEAD
	 * transition, resulting in a double drop.
	 */
	prev_state = prev->state;
	vtime_task_switch(prev);
	perf_event_task_sched_in(prev, current);
	quadd_task_sched_in(prev, current);
	finish_lock_switch(rq, prev);
	finish_arch_post_lock_switch();

	fire_sched_in_preempt_notifiers(current);
	if (mm)
		mmdrop(mm);
	if (unlikely(prev_state == TASK_DEAD)) {
		if (prev->sched_class->task_dead)
			prev->sched_class->task_dead(prev);

		/*
		 * Remove function-return probe instances associated with this
		 * task and put them back on the free list.
		 */
		kprobe_flush_task(prev);

		/* Task is done with its stack. */
		put_task_stack(prev);

		put_task_struct(prev);
	}

	tick_nohz_task_switch();
	return rq;
}

#ifdef CONFIG_SMP

/* rq->lock is NOT held, but preemption is disabled */
static void __balance_callback(struct rq *rq)
{
	struct callback_head *head, *next;
	void (*func)(struct rq *rq);
	unsigned long flags;

	raw_spin_lock_irqsave(&rq->lock, flags);
	head = rq->balance_callback;
	rq->balance_callback = NULL;
	while (head) {
		func = (void (*)(struct rq *))head->func;
		next = head->next;
		head->next = NULL;
		head = next;

		func(rq);
	}
	raw_spin_unlock_irqrestore(&rq->lock, flags);
}

static inline void balance_callback(struct rq *rq)
{
	if (unlikely(rq->balance_callback))
		__balance_callback(rq);
}

#else

static inline void balance_callback(struct rq *rq)
{
}

#endif

/**
 * schedule_tail - first thing a freshly forked thread must call.
 * @prev: the thread we just switched away from.
 */
asmlinkage __visible void schedule_tail(struct task_struct *prev)
	__releases(rq->lock)
{
	struct rq *rq;

	/*
	 * New tasks start with FORK_PREEMPT_COUNT, see there and
	 * finish_task_switch() for details.
	 *
	 * finish_task_switch() will drop rq->lock() and lower preempt_count
	 * and the preempt_enable() will end up enabling preemption (on
	 * PREEMPT_COUNT kernels).
	 */

	rq = finish_task_switch(prev);
	balance_callback(rq);
	preempt_enable();

	if (current->set_child_tid)
		put_user(task_pid_vnr(current), current->set_child_tid);
}

/*
 * context_switch - switch to the new MM and the new thread's register state.
 */
static __always_inline struct rq *
context_switch(struct rq *rq, struct task_struct *prev,
	       struct task_struct *next, struct pin_cookie cookie)
{
	struct mm_struct *mm, *oldmm;

	prepare_task_switch(rq, prev, next);

	mm = next->mm;
	oldmm = prev->active_mm;
	/*
	 * For paravirt, this is coupled with an exit in switch_to to
	 * combine the page table reload and the switch backend into
	 * one hypercall.
	 */
	arch_start_context_switch(prev);

	if (!mm) {
		next->active_mm = oldmm;
		atomic_inc(&oldmm->mm_count);
		enter_lazy_tlb(oldmm, next);
	} else
		switch_mm_irqs_off(oldmm, mm, next);

	if (!prev->mm) {
		prev->active_mm = NULL;
		rq->prev_mm = oldmm;
	}
	/*
	 * Since the runqueue lock will be released by the next
	 * task (which is an invalid locking op but in the case
	 * of the scheduler it's an obvious special-case), so we
	 * do an early lockdep release here:
	 */
	lockdep_unpin_lock(&rq->lock, cookie);
	spin_release(&rq->lock.dep_map, 1, _THIS_IP_);

	/* Here we just switch the register state and the stack. */
	switch_to(prev, next, prev);
	barrier();

	return finish_task_switch(prev);
}

/*
 * nr_running and nr_context_switches:
 *
 * externally visible scheduler statistics: current number of runnable
 * threads, total number of context switches performed since bootup.
 */
unsigned long nr_running(void)
{
	unsigned long i, sum = 0;

	for_each_online_cpu(i)
		sum += cpu_rq(i)->nr_running;

	return sum;
}

/*
 * Check if only the current task is running on the cpu.
 *
 * Caution: this function does not check that the caller has disabled
 * preemption, thus the result might have a time-of-check-to-time-of-use
 * race.  The caller is responsible to use it correctly, for example:
 *
 * - from a non-preemptable section (of course)
 *
 * - from a thread that is bound to a single CPU
 *
 * - in a loop with very short iterations (e.g. a polling loop)
 */
bool single_task_running(void)
{
	return raw_rq()->nr_running == 1;
}
EXPORT_SYMBOL(single_task_running);

unsigned long long nr_context_switches(void)
{
	int i;
	unsigned long long sum = 0;

	for_each_possible_cpu(i)
		sum += cpu_rq(i)->nr_switches;

	return sum;
}

unsigned long nr_iowait(void)
{
	unsigned long i, sum = 0;

	for_each_possible_cpu(i)
		sum += atomic_read(&cpu_rq(i)->nr_iowait);

	return sum;
}

unsigned long nr_iowait_cpu(int cpu)
{
	struct rq *this = cpu_rq(cpu);
	return atomic_read(&this->nr_iowait);
}

#ifdef CONFIG_CPU_QUIET
u64 nr_running_integral(unsigned int cpu)
{
	unsigned int seqcnt;
	u64 integral;
	struct rq *q;

	if (cpu >= nr_cpu_ids)
		return 0;

	q = cpu_rq(cpu);

	/*
	 * Update average to avoid reading stalled value if there were
	 * no run-queue changes for a long time. On the other hand if
	 * the changes are happening right now, just read current value
	 * directly.
	 */

	seqcnt = read_seqcount_begin(&q->ave_seqcnt);
	integral = do_nr_running_integral(q);
	if (read_seqcount_retry(&q->ave_seqcnt, seqcnt)) {
		read_seqcount_begin(&q->ave_seqcnt);
		integral = q->nr_running_integral;
	}

	return integral;
}
#endif

void get_iowait_load(unsigned long *nr_waiters, unsigned long *load)
{
	struct rq *rq = this_rq();
	*nr_waiters = atomic_read(&rq->nr_iowait);
	*load = rq->load.weight;
}

#ifdef CONFIG_SMP

/*
 * sched_exec - execve() is a valuable balancing opportunity, because at
 * this point the task has the smallest effective memory and cache footprint.
 */
void sched_exec(void)
{
	struct task_struct *p = current;
	unsigned long flags;
	int dest_cpu;

	raw_spin_lock_irqsave(&p->pi_lock, flags);
	dest_cpu = p->sched_class->select_task_rq(p, task_cpu(p), SD_BALANCE_EXEC, 0);
	if (dest_cpu == smp_processor_id())
		goto unlock;

	if (likely(cpu_active(dest_cpu))) {
		struct migration_arg arg = { p, dest_cpu };

		raw_spin_unlock_irqrestore(&p->pi_lock, flags);
		stop_one_cpu(task_cpu(p), migration_cpu_stop, &arg);
		return;
	}
unlock:
	raw_spin_unlock_irqrestore(&p->pi_lock, flags);
}

#endif

DEFINE_PER_CPU(struct kernel_stat, kstat);
DEFINE_PER_CPU(struct kernel_cpustat, kernel_cpustat);

EXPORT_PER_CPU_SYMBOL(kstat);
EXPORT_PER_CPU_SYMBOL(kernel_cpustat);

/*
 * The function fair_sched_class.update_curr accesses the struct curr
 * and its field curr->exec_start; when called from task_sched_runtime(),
 * we observe a high rate of cache misses in practice.
 * Prefetching this data results in improved performance.
 */
static inline void prefetch_curr_exec_start(struct task_struct *p)
{
#ifdef CONFIG_FAIR_GROUP_SCHED
	struct sched_entity *curr = (&p->se)->cfs_rq->curr;
#else
	struct sched_entity *curr = (&task_rq(p)->cfs)->curr;
#endif
	prefetch(curr);
	prefetch(&curr->exec_start);
}

/*
 * Return accounted runtime for the task.
 * In case the task is currently running, return the runtime plus current's
 * pending runtime that have not been accounted yet.
 */
unsigned long long task_sched_runtime(struct task_struct *p)
{
	struct rq_flags rf;
	struct rq *rq;
	u64 ns;

#if defined(CONFIG_64BIT) && defined(CONFIG_SMP)
	/*
	 * 64-bit doesn't need locks to atomically read a 64bit value.
	 * So we have a optimization chance when the task's delta_exec is 0.
	 * Reading ->on_cpu is racy, but this is ok.
	 *
	 * If we race with it leaving cpu, we'll take a lock. So we're correct.
	 * If we race with it entering cpu, unaccounted time is 0. This is
	 * indistinguishable from the read occurring a few cycles earlier.
	 * If we see ->on_cpu without ->on_rq, the task is leaving, and has
	 * been accounted, so we're correct here as well.
	 */
	if (!p->on_cpu || !task_on_rq_queued(p))
		return p->se.sum_exec_runtime;
#endif

	rq = task_rq_lock(p, &rf);
	/*
	 * Must be ->curr _and_ ->on_rq.  If dequeued, we would
	 * project cycles that may never be accounted to this
	 * thread, breaking clock_gettime().
	 */
	if (task_current(rq, p) && task_on_rq_queued(p)) {
		prefetch_curr_exec_start(p);
		update_rq_clock(rq);
		p->sched_class->update_curr(rq);
	}
	ns = p->se.sum_exec_runtime;
	task_rq_unlock(rq, p, &rf);

	return ns;
}

#ifdef CONFIG_CPU_FREQ_GOV_SCHED

static inline
unsigned long add_capacity_margin(unsigned long cpu_capacity)
{
	cpu_capacity  = cpu_capacity * capacity_margin;
	cpu_capacity /= SCHED_CAPACITY_SCALE;
	return cpu_capacity;
}

static inline
unsigned long sum_capacity_reqs(unsigned long cfs_cap,
				struct sched_capacity_reqs *scr)
{
	unsigned long total = add_capacity_margin(cfs_cap + scr->rt);
	return total += scr->dl;
}

unsigned long boosted_cpu_util(int cpu);
static void sched_freq_tick_pelt(int cpu)
{
	unsigned long cpu_utilization = boosted_cpu_util(cpu);
	unsigned long capacity_curr = capacity_curr_of(cpu);
	struct sched_capacity_reqs *scr;

	scr = &per_cpu(cpu_sched_capacity_reqs, cpu);
	if (sum_capacity_reqs(cpu_utilization, scr) < capacity_curr)
		return;

	/*
	 * To make free room for a task that is building up its "real"
	 * utilization and to harm its performance the least, request
	 * a jump to a higher OPP as soon as the margin of free capacity
	 * is impacted (specified by capacity_margin).
	 */
	set_cfs_cpu_capacity(cpu, true, cpu_utilization);
}

#ifdef CONFIG_SCHED_WALT
static void sched_freq_tick_walt(int cpu)
{
	unsigned long cpu_utilization = cpu_util(cpu);
	unsigned long capacity_curr = capacity_curr_of(cpu);

	if (walt_disabled || !sysctl_sched_use_walt_cpu_util)
		return sched_freq_tick_pelt(cpu);

	/*
	 * Add a margin to the WALT utilization.
	 * NOTE: WALT tracks a single CPU signal for all the scheduling
	 * classes, thus this margin is going to be added to the DL class as
	 * well, which is something we do not do in sched_freq_tick_pelt case.
	 */
	cpu_utilization = add_capacity_margin(cpu_utilization);
	if (cpu_utilization <= capacity_curr)
		return;

	/*
	 * It is likely that the load is growing so we
	 * keep the added margin in our request as an
	 * extra boost.
	 */
	set_cfs_cpu_capacity(cpu, true, cpu_utilization);

}
#define _sched_freq_tick(cpu) sched_freq_tick_walt(cpu)
#else
#define _sched_freq_tick(cpu) sched_freq_tick_pelt(cpu)
#endif /* CONFIG_SCHED_WALT */

static void sched_freq_tick(int cpu)
{
	unsigned long capacity_orig, capacity_curr;

	if (!sched_freq())
		return;

	capacity_orig = capacity_orig_of(cpu);
	capacity_curr = capacity_curr_of(cpu);
	if (capacity_curr == capacity_orig)
		return;

	_sched_freq_tick(cpu);
}
#else
static inline void sched_freq_tick(int cpu) { }
#endif /* CONFIG_CPU_FREQ_GOV_SCHED */

/*
 * This function gets called by the timer code, with HZ frequency.
 * We call it with interrupts disabled.
 */
void scheduler_tick(void)
{
	int cpu = smp_processor_id();
	struct rq *rq = cpu_rq(cpu);
	struct task_struct *curr = rq->curr;

	sched_clock_tick();

	raw_spin_lock(&rq->lock);
	walt_set_window_start(rq);
<<<<<<< HEAD
=======
	walt_update_task_ravg(rq->curr, rq, TASK_UPDATE,
			walt_ktime_clock(), 0);
>>>>>>> 3fd926a5
	update_rq_clock(rq);
	curr->sched_class->task_tick(rq, curr, 0);
	cpu_load_update_active(rq);
	walt_update_task_ravg(rq->curr, rq, TASK_UPDATE,
			walt_ktime_clock(), 0);
	calc_global_load_tick(rq);
	sched_freq_tick(cpu);
	raw_spin_unlock(&rq->lock);

	perf_event_task_tick();

#ifdef CONFIG_SMP
	rq->idle_balance = idle_cpu(cpu);
	trigger_load_balance(rq);
#endif
	rq_last_tick_reset(rq);

	if (curr->sched_class == &fair_sched_class)
		check_for_migration(rq, curr);
}

#ifdef CONFIG_NO_HZ_FULL
/**
 * scheduler_tick_max_deferment
 *
 * Keep at least one tick per second when a single
 * active task is running because the scheduler doesn't
 * yet completely support full dynticks environment.
 *
 * This makes sure that uptime, CFS vruntime, load
 * balancing, etc... continue to move forward, even
 * with a very low granularity.
 *
 * Return: Maximum deferment in nanoseconds.
 */
u64 scheduler_tick_max_deferment(void)
{
	struct rq *rq = this_rq();
	unsigned long next, now = READ_ONCE(jiffies);

	next = rq->last_sched_tick + HZ;

	if (time_before_eq(next, now))
		return 0;

	return jiffies_to_nsecs(next - now);
}
#endif

#if defined(CONFIG_PREEMPT) && (defined(CONFIG_DEBUG_PREEMPT) || \
				defined(CONFIG_PREEMPT_TRACER))
/*
 * If the value passed in is equal to the current preempt count
 * then we just disabled preemption. Start timing the latency.
 */
static inline void preempt_latency_start(int val)
{
	if (preempt_count() == val) {
		unsigned long ip = get_lock_parent_ip();
#ifdef CONFIG_DEBUG_PREEMPT
		current->preempt_disable_ip = ip;
#endif
		trace_preempt_off(CALLER_ADDR0, ip);
	}
}

void preempt_count_add(int val)
{
#ifdef CONFIG_DEBUG_PREEMPT
	/*
	 * Underflow?
	 */
	if (DEBUG_LOCKS_WARN_ON((preempt_count() < 0)))
		return;
#endif
	__preempt_count_add(val);
#ifdef CONFIG_DEBUG_PREEMPT
	/*
	 * Spinlock count overflowing soon?
	 */
	DEBUG_LOCKS_WARN_ON((preempt_count() & PREEMPT_MASK) >=
				PREEMPT_MASK - 10);
#endif
	preempt_latency_start(val);
}
EXPORT_SYMBOL(preempt_count_add);
NOKPROBE_SYMBOL(preempt_count_add);

/*
 * If the value passed in equals to the current preempt count
 * then we just enabled preemption. Stop timing the latency.
 */
static inline void preempt_latency_stop(int val)
{
	if (preempt_count() == val)
		trace_preempt_on(CALLER_ADDR0, get_lock_parent_ip());
}

void preempt_count_sub(int val)
{
#ifdef CONFIG_DEBUG_PREEMPT
	/*
	 * Underflow?
	 */
	if (DEBUG_LOCKS_WARN_ON(val > preempt_count()))
		return;
	/*
	 * Is the spinlock portion underflowing?
	 */
	if (DEBUG_LOCKS_WARN_ON((val < PREEMPT_MASK) &&
			!(preempt_count() & PREEMPT_MASK)))
		return;
#endif

	preempt_latency_stop(val);
	__preempt_count_sub(val);
}
EXPORT_SYMBOL(preempt_count_sub);
NOKPROBE_SYMBOL(preempt_count_sub);

#else
static inline void preempt_latency_start(int val) { }
static inline void preempt_latency_stop(int val) { }
#endif

/*
 * Print scheduling while atomic bug:
 */
static noinline void __schedule_bug(struct task_struct *prev)
{
	/* Save this before calling printk(), since that will clobber it */
	unsigned long preempt_disable_ip = get_preempt_disable_ip(current);

	if (oops_in_progress)
		return;

	printk(KERN_ERR "BUG: scheduling while atomic: %s/%d/0x%08x\n",
		prev->comm, prev->pid, preempt_count());

	debug_show_held_locks(prev);
	print_modules();
	if (irqs_disabled())
		print_irqtrace_events(prev);
	if (IS_ENABLED(CONFIG_DEBUG_PREEMPT)
	    && in_atomic_preempt_off()) {
		pr_err("Preemption disabled at:");
		print_ip_sym(preempt_disable_ip);
		pr_cont("\n");
	}
	if (panic_on_warn)
		panic("scheduling while atomic\n");

	dump_stack();
	add_taint(TAINT_WARN, LOCKDEP_STILL_OK);
}

/*
 * Various schedule()-time debugging checks and statistics:
 */
static inline void schedule_debug(struct task_struct *prev)
{
#ifdef CONFIG_SCHED_STACK_END_CHECK
	if (task_stack_end_corrupted(prev))
		panic("corrupted stack end detected inside scheduler\n");
#endif

	if (unlikely(in_atomic_preempt_off())) {
		__schedule_bug(prev);
		preempt_count_set(PREEMPT_DISABLED);
	}
	rcu_sleep_check();

	profile_hit(SCHED_PROFILING, __builtin_return_address(0));

	schedstat_inc(this_rq()->sched_count);
}

/*
 * Pick up the highest-prio task:
 */
static inline struct task_struct *
pick_next_task(struct rq *rq, struct task_struct *prev, struct pin_cookie cookie)
{
	const struct sched_class *class = &fair_sched_class;
	struct task_struct *p;

	/*
	 * Optimization: we know that if all tasks are in
	 * the fair class we can call that function directly:
	 */
	if (likely(prev->sched_class == class &&
		   rq->nr_running == rq->cfs.h_nr_running)) {
		p = fair_sched_class.pick_next_task(rq, prev, cookie);
		if (unlikely(p == RETRY_TASK))
			goto again;

		/* assumes fair_sched_class->next == idle_sched_class */
		if (unlikely(!p))
			p = idle_sched_class.pick_next_task(rq, prev, cookie);

		return p;
	}

again:
	for_each_class(class) {
		p = class->pick_next_task(rq, prev, cookie);
		if (p) {
			if (unlikely(p == RETRY_TASK))
				goto again;
			return p;
		}
	}

	BUG(); /* the idle class will always have a runnable task */
}

/*
 * __schedule() is the main scheduler function.
 *
 * The main means of driving the scheduler and thus entering this function are:
 *
 *   1. Explicit blocking: mutex, semaphore, waitqueue, etc.
 *
 *   2. TIF_NEED_RESCHED flag is checked on interrupt and userspace return
 *      paths. For example, see arch/x86/entry_64.S.
 *
 *      To drive preemption between tasks, the scheduler sets the flag in timer
 *      interrupt handler scheduler_tick().
 *
 *   3. Wakeups don't really cause entry into schedule(). They add a
 *      task to the run-queue and that's it.
 *
 *      Now, if the new task added to the run-queue preempts the current
 *      task, then the wakeup sets TIF_NEED_RESCHED and schedule() gets
 *      called on the nearest possible occasion:
 *
 *       - If the kernel is preemptible (CONFIG_PREEMPT=y):
 *
 *         - in syscall or exception context, at the next outmost
 *           preempt_enable(). (this might be as soon as the wake_up()'s
 *           spin_unlock()!)
 *
 *         - in IRQ context, return from interrupt-handler to
 *           preemptible context
 *
 *       - If the kernel is not preemptible (CONFIG_PREEMPT is not set)
 *         then at the next:
 *
 *          - cond_resched() call
 *          - explicit schedule() call
 *          - return from syscall or exception to user-space
 *          - return from interrupt-handler to user-space
 *
 * WARNING: must be called with preemption disabled!
 */
static void __sched notrace __schedule(bool preempt)
{
	struct task_struct *prev, *next;
	unsigned long *switch_count;
	struct pin_cookie cookie;
	struct rq *rq;
	int cpu;
	u64 wallclock;

	cpu = smp_processor_id();
	rq = cpu_rq(cpu);
	prev = rq->curr;

	schedule_debug(prev);

	if (sched_feat(HRTICK))
		hrtick_clear(rq);

	local_irq_disable();
	rcu_note_context_switch();

	/*
	 * Make sure that signal_pending_state()->signal_pending() below
	 * can't be reordered with __set_current_state(TASK_INTERRUPTIBLE)
	 * done by the caller to avoid the race with signal_wake_up().
	 */
	smp_mb__before_spinlock();
	raw_spin_lock(&rq->lock);
	cookie = lockdep_pin_lock(&rq->lock);

	rq->clock_skip_update <<= 1; /* promote REQ to ACT */

	switch_count = &prev->nivcsw;
	if (!preempt && prev->state) {
		if (unlikely(signal_pending_state(prev->state, prev))) {
			prev->state = TASK_RUNNING;
		} else {
			deactivate_task(rq, prev, DEQUEUE_SLEEP);
			prev->on_rq = 0;

			/*
			 * If a worker went to sleep, notify and ask workqueue
			 * whether it wants to wake up a task to maintain
			 * concurrency.
			 */
			if (prev->flags & PF_WQ_WORKER) {
				struct task_struct *to_wakeup;

				to_wakeup = wq_worker_sleeping(prev);
				if (to_wakeup)
					try_to_wake_up_local(to_wakeup, cookie);
			}
		}
		switch_count = &prev->nvcsw;
	}

	if (task_on_rq_queued(prev))
		update_rq_clock(rq);

	next = pick_next_task(rq, prev, cookie);
	wallclock = walt_ktime_clock();
	walt_update_task_ravg(prev, rq, PUT_PREV_TASK, wallclock, 0);
	walt_update_task_ravg(next, rq, PICK_NEXT_TASK, wallclock, 0);
	clear_tsk_need_resched(prev);
	clear_preempt_need_resched();
	rq->clock_skip_update = 0;

	if (likely(prev != next)) {
#ifdef CONFIG_SCHED_WALT
		if (!prev->on_rq)
			prev->last_sleep_ts = wallclock;
#endif
		rq->nr_switches++;
		rq->curr = next;
		++*switch_count;

		trace_sched_switch(preempt, prev, next);
		rq = context_switch(rq, prev, next, cookie); /* unlocks the rq */
	} else {
		lockdep_unpin_lock(&rq->lock, cookie);
		raw_spin_unlock_irq(&rq->lock);
	}

	balance_callback(rq);
}

void __noreturn do_task_dead(void)
{
	/*
	 * The setting of TASK_RUNNING by try_to_wake_up() may be delayed
	 * when the following two conditions become true.
	 *   - There is race condition of mmap_sem (It is acquired by
	 *     exit_mm()), and
	 *   - SMI occurs before setting TASK_RUNINNG.
	 *     (or hypervisor of virtual machine switches to other guest)
	 *  As a result, we may become TASK_RUNNING after becoming TASK_DEAD
	 *
	 * To avoid it, we have to wait for releasing tsk->pi_lock which
	 * is held by try_to_wake_up()
	 */
	smp_mb();
	raw_spin_unlock_wait(&current->pi_lock);

	/* causes final put_task_struct in finish_task_switch(). */
	__set_current_state(TASK_DEAD);
	current->flags |= PF_NOFREEZE;	/* tell freezer to ignore us */
	__schedule(false);
	BUG();
	/* Avoid "noreturn function does return".  */
	for (;;)
		cpu_relax();	/* For when BUG is null */
}

static inline void sched_submit_work(struct task_struct *tsk)
{
	if (!tsk->state || tsk_is_pi_blocked(tsk))
		return;
	/*
	 * If we are going to sleep and we have plugged IO queued,
	 * make sure to submit it to avoid deadlocks.
	 */
	if (blk_needs_flush_plug(tsk))
		blk_schedule_flush_plug(tsk);
}

asmlinkage __visible void __sched schedule(void)
{
	struct task_struct *tsk = current;

	sched_submit_work(tsk);
	do {
		preempt_disable();
		__schedule(false);
		sched_preempt_enable_no_resched();
	} while (need_resched());
}
EXPORT_SYMBOL(schedule);

#ifdef CONFIG_CONTEXT_TRACKING
asmlinkage __visible void __sched schedule_user(void)
{
	/*
	 * If we come here after a random call to set_need_resched(),
	 * or we have been woken up remotely but the IPI has not yet arrived,
	 * we haven't yet exited the RCU idle mode. Do it here manually until
	 * we find a better solution.
	 *
	 * NB: There are buggy callers of this function.  Ideally we
	 * should warn if prev_state != CONTEXT_USER, but that will trigger
	 * too frequently to make sense yet.
	 */
	enum ctx_state prev_state = exception_enter();
	schedule();
	exception_exit(prev_state);
}
#endif

/**
 * schedule_preempt_disabled - called with preemption disabled
 *
 * Returns with preemption disabled. Note: preempt_count must be 1
 */
void __sched schedule_preempt_disabled(void)
{
	sched_preempt_enable_no_resched();
	schedule();
	preempt_disable();
}

static void __sched notrace preempt_schedule_common(void)
{
	do {
		/*
		 * Because the function tracer can trace preempt_count_sub()
		 * and it also uses preempt_enable/disable_notrace(), if
		 * NEED_RESCHED is set, the preempt_enable_notrace() called
		 * by the function tracer will call this function again and
		 * cause infinite recursion.
		 *
		 * Preemption must be disabled here before the function
		 * tracer can trace. Break up preempt_disable() into two
		 * calls. One to disable preemption without fear of being
		 * traced. The other to still record the preemption latency,
		 * which can also be traced by the function tracer.
		 */
		preempt_disable_notrace();
		preempt_latency_start(1);
		__schedule(true);
		preempt_latency_stop(1);
		preempt_enable_no_resched_notrace();

		/*
		 * Check again in case we missed a preemption opportunity
		 * between schedule and now.
		 */
	} while (need_resched());
}

#ifdef CONFIG_PREEMPT
/*
 * this is the entry point to schedule() from in-kernel preemption
 * off of preempt_enable. Kernel preemptions off return from interrupt
 * occur there and call schedule directly.
 */
asmlinkage __visible void __sched notrace preempt_schedule(void)
{
	/*
	 * If there is a non-zero preempt_count or interrupts are disabled,
	 * we do not want to preempt the current task. Just return..
	 */
	if (likely(!preemptible()))
		return;

	preempt_schedule_common();
}
NOKPROBE_SYMBOL(preempt_schedule);
EXPORT_SYMBOL(preempt_schedule);

/**
 * preempt_schedule_notrace - preempt_schedule called by tracing
 *
 * The tracing infrastructure uses preempt_enable_notrace to prevent
 * recursion and tracing preempt enabling caused by the tracing
 * infrastructure itself. But as tracing can happen in areas coming
 * from userspace or just about to enter userspace, a preempt enable
 * can occur before user_exit() is called. This will cause the scheduler
 * to be called when the system is still in usermode.
 *
 * To prevent this, the preempt_enable_notrace will use this function
 * instead of preempt_schedule() to exit user context if needed before
 * calling the scheduler.
 */
asmlinkage __visible void __sched notrace preempt_schedule_notrace(void)
{
	enum ctx_state prev_ctx;

	if (likely(!preemptible()))
		return;

	do {
		/*
		 * Because the function tracer can trace preempt_count_sub()
		 * and it also uses preempt_enable/disable_notrace(), if
		 * NEED_RESCHED is set, the preempt_enable_notrace() called
		 * by the function tracer will call this function again and
		 * cause infinite recursion.
		 *
		 * Preemption must be disabled here before the function
		 * tracer can trace. Break up preempt_disable() into two
		 * calls. One to disable preemption without fear of being
		 * traced. The other to still record the preemption latency,
		 * which can also be traced by the function tracer.
		 */
		preempt_disable_notrace();
		preempt_latency_start(1);
		/*
		 * Needs preempt disabled in case user_exit() is traced
		 * and the tracer calls preempt_enable_notrace() causing
		 * an infinite recursion.
		 */
		prev_ctx = exception_enter();
		__schedule(true);
		exception_exit(prev_ctx);

		preempt_latency_stop(1);
		preempt_enable_no_resched_notrace();
	} while (need_resched());
}
EXPORT_SYMBOL_GPL(preempt_schedule_notrace);

#endif /* CONFIG_PREEMPT */

/*
 * this is the entry point to schedule() from kernel preemption
 * off of irq context.
 * Note, that this is called and return with irqs disabled. This will
 * protect us against recursive calling from irq.
 */
asmlinkage __visible void __sched preempt_schedule_irq(void)
{
	enum ctx_state prev_state;

	/* Catch callers which need to be fixed */
	BUG_ON(preempt_count() || !irqs_disabled());

	prev_state = exception_enter();

	do {
		preempt_disable();
		local_irq_enable();
		__schedule(true);
		local_irq_disable();
		sched_preempt_enable_no_resched();
	} while (need_resched());

	exception_exit(prev_state);
}

int default_wake_function(wait_queue_t *curr, unsigned mode, int wake_flags,
			  void *key)
{
	return try_to_wake_up(curr->private, mode, wake_flags);
}
EXPORT_SYMBOL(default_wake_function);

#ifdef CONFIG_RT_MUTEXES

/*
 * rt_mutex_setprio - set the current priority of a task
 * @p: task
 * @prio: prio value (kernel-internal form)
 *
 * This function changes the 'effective' priority of a task. It does
 * not touch ->normal_prio like __setscheduler().
 *
 * Used by the rt_mutex code to implement priority inheritance
 * logic. Call site only calls if the priority of the task changed.
 */
void rt_mutex_setprio(struct task_struct *p, int prio)
{
	int oldprio, queued, running, queue_flag = DEQUEUE_SAVE | DEQUEUE_MOVE;
	const struct sched_class *prev_class;
	struct rq_flags rf;
	struct rq *rq;

	BUG_ON(prio > MAX_PRIO);

	rq = __task_rq_lock(p, &rf);
	update_rq_clock(rq);

	/*
	 * Idle task boosting is a nono in general. There is one
	 * exception, when PREEMPT_RT and NOHZ is active:
	 *
	 * The idle task calls get_next_timer_interrupt() and holds
	 * the timer wheel base->lock on the CPU and another CPU wants
	 * to access the timer (probably to cancel it). We can safely
	 * ignore the boosting request, as the idle CPU runs this code
	 * with interrupts disabled and will complete the lock
	 * protected section without being interrupted. So there is no
	 * real need to boost.
	 */
	if (unlikely(p == rq->idle)) {
		WARN_ON(p != rq->curr);
		WARN_ON(p->pi_blocked_on);
		goto out_unlock;
	}

	trace_sched_pi_setprio(p, prio);
	oldprio = p->prio;

	if (oldprio == prio)
		queue_flag &= ~DEQUEUE_MOVE;

	prev_class = p->sched_class;
	queued = task_on_rq_queued(p);
	running = task_current(rq, p);
	if (queued)
		dequeue_task(rq, p, queue_flag);
	if (running)
		put_prev_task(rq, p);

	/*
	 * Boosting condition are:
	 * 1. -rt task is running and holds mutex A
	 *      --> -dl task blocks on mutex A
	 *
	 * 2. -dl task is running and holds mutex A
	 *      --> -dl task blocks on mutex A and could preempt the
	 *          running task
	 */
	if (dl_prio(prio)) {
		struct task_struct *pi_task = rt_mutex_get_top_task(p);
		if (!dl_prio(p->normal_prio) ||
		    (pi_task && dl_entity_preempt(&pi_task->dl, &p->dl))) {
			p->dl.dl_boosted = 1;
			queue_flag |= ENQUEUE_REPLENISH;
		} else
			p->dl.dl_boosted = 0;
		p->sched_class = &dl_sched_class;
	} else if (rt_prio(prio)) {
		if (dl_prio(oldprio))
			p->dl.dl_boosted = 0;
		if (oldprio < prio)
			queue_flag |= ENQUEUE_HEAD;
		p->sched_class = &rt_sched_class;
	} else {
		if (dl_prio(oldprio))
			p->dl.dl_boosted = 0;
		if (rt_prio(oldprio))
			p->rt.timeout = 0;
		p->sched_class = &fair_sched_class;
	}

	p->prio = prio;

	if (queued)
		enqueue_task(rq, p, queue_flag);
	if (running)
		set_curr_task(rq, p);

	check_class_changed(rq, p, prev_class, oldprio);
out_unlock:
	preempt_disable(); /* avoid rq from going away on us */
	__task_rq_unlock(rq, &rf);

	balance_callback(rq);
	preempt_enable();
}
#endif

void set_user_nice(struct task_struct *p, long nice)
{
	bool queued, running;
	int old_prio, delta;
	struct rq_flags rf;
	struct rq *rq;

	if (task_nice(p) == nice || nice < MIN_NICE || nice > MAX_NICE)
		return;
	/*
	 * We have to be careful, if called from sys_setpriority(),
	 * the task might be in the middle of scheduling on another CPU.
	 */
	rq = task_rq_lock(p, &rf);
	update_rq_clock(rq);

	/*
	 * The RT priorities are set via sched_setscheduler(), but we still
	 * allow the 'normal' nice value to be set - but as expected
	 * it wont have any effect on scheduling until the task is
	 * SCHED_DEADLINE, SCHED_FIFO or SCHED_RR:
	 */
	if (task_has_dl_policy(p) || task_has_rt_policy(p)) {
		p->static_prio = NICE_TO_PRIO(nice);
		goto out_unlock;
	}
	queued = task_on_rq_queued(p);
	running = task_current(rq, p);
	if (queued)
		dequeue_task(rq, p, DEQUEUE_SAVE);
	if (running)
		put_prev_task(rq, p);

	p->static_prio = NICE_TO_PRIO(nice);
	set_load_weight(p);
	old_prio = p->prio;
	p->prio = effective_prio(p);
	delta = p->prio - old_prio;

	if (queued) {
		enqueue_task(rq, p, ENQUEUE_RESTORE);
		/*
		 * If the task increased its priority or is running and
		 * lowered its priority, then reschedule its CPU:
		 */
		if (delta < 0 || (delta > 0 && task_running(rq, p)))
			resched_curr(rq);
	}
	if (running)
		set_curr_task(rq, p);
out_unlock:
	task_rq_unlock(rq, p, &rf);
}
EXPORT_SYMBOL(set_user_nice);

/*
 * can_nice - check if a task can reduce its nice value
 * @p: task
 * @nice: nice value
 */
int can_nice(const struct task_struct *p, const int nice)
{
	/* convert nice value [19,-20] to rlimit style value [1,40] */
	int nice_rlim = nice_to_rlimit(nice);

	return (nice_rlim <= task_rlimit(p, RLIMIT_NICE) ||
		capable(CAP_SYS_NICE));
}

#ifdef __ARCH_WANT_SYS_NICE

/*
 * sys_nice - change the priority of the current process.
 * @increment: priority increment
 *
 * sys_setpriority is a more generic, but much slower function that
 * does similar things.
 */
SYSCALL_DEFINE1(nice, int, increment)
{
	long nice, retval;

	/*
	 * Setpriority might change our priority at the same moment.
	 * We don't have to worry. Conceptually one call occurs first
	 * and we have a single winner.
	 */
	increment = clamp(increment, -NICE_WIDTH, NICE_WIDTH);
	nice = task_nice(current) + increment;

	nice = clamp_val(nice, MIN_NICE, MAX_NICE);
	if (increment < 0 && !can_nice(current, nice))
		return -EPERM;

	retval = security_task_setnice(current, nice);
	if (retval)
		return retval;

	set_user_nice(current, nice);
	return 0;
}

#endif

/**
 * task_prio - return the priority value of a given task.
 * @p: the task in question.
 *
 * Return: The priority value as seen by users in /proc.
 * RT tasks are offset by -200. Normal tasks are centered
 * around 0, value goes from -16 to +15.
 */
int task_prio(const struct task_struct *p)
{
	return p->prio - MAX_RT_PRIO;
}

/**
 * idle_cpu - is a given cpu idle currently?
 * @cpu: the processor in question.
 *
 * Return: 1 if the CPU is currently idle. 0 otherwise.
 */
int idle_cpu(int cpu)
{
	struct rq *rq = cpu_rq(cpu);

	if (rq->curr != rq->idle)
		return 0;

	if (rq->nr_running)
		return 0;

#ifdef CONFIG_SMP
	if (!llist_empty(&rq->wake_list))
		return 0;
#endif

	return 1;
}

/**
 * idle_task - return the idle task for a given cpu.
 * @cpu: the processor in question.
 *
 * Return: The idle task for the cpu @cpu.
 */
struct task_struct *idle_task(int cpu)
{
	return cpu_rq(cpu)->idle;
}

/**
 * find_process_by_pid - find a process with a matching PID value.
 * @pid: the pid in question.
 *
 * The task of @pid, if found. %NULL otherwise.
 */
static struct task_struct *find_process_by_pid(pid_t pid)
{
	return pid ? find_task_by_vpid(pid) : current;
}

/*
 * This function initializes the sched_dl_entity of a newly becoming
 * SCHED_DEADLINE task.
 *
 * Only the static values are considered here, the actual runtime and the
 * absolute deadline will be properly calculated when the task is enqueued
 * for the first time with its new policy.
 */
static void
__setparam_dl(struct task_struct *p, const struct sched_attr *attr)
{
	struct sched_dl_entity *dl_se = &p->dl;

	dl_se->dl_runtime = attr->sched_runtime;
	dl_se->dl_deadline = attr->sched_deadline;
	dl_se->dl_period = attr->sched_period ?: dl_se->dl_deadline;
	dl_se->flags = attr->sched_flags;
	dl_se->dl_bw = to_ratio(dl_se->dl_period, dl_se->dl_runtime);
	dl_se->dl_density = to_ratio(dl_se->dl_deadline, dl_se->dl_runtime);

	/*
	 * Changing the parameters of a task is 'tricky' and we're not doing
	 * the correct thing -- also see task_dead_dl() and switched_from_dl().
	 *
	 * What we SHOULD do is delay the bandwidth release until the 0-lag
	 * point. This would include retaining the task_struct until that time
	 * and change dl_overflow() to not immediately decrement the current
	 * amount.
	 *
	 * Instead we retain the current runtime/deadline and let the new
	 * parameters take effect after the current reservation period lapses.
	 * This is safe (albeit pessimistic) because the 0-lag point is always
	 * before the current scheduling deadline.
	 *
	 * We can still have temporary overloads because we do not delay the
	 * change in bandwidth until that time; so admission control is
	 * not on the safe side. It does however guarantee tasks will never
	 * consume more than promised.
	 */
}

/*
 * sched_setparam() passes in -1 for its policy, to let the functions
 * it calls know not to change it.
 */
#define SETPARAM_POLICY	-1

static void __setscheduler_params(struct task_struct *p,
		const struct sched_attr *attr)
{
	int policy = attr->sched_policy;

	if (policy == SETPARAM_POLICY)
		policy = p->policy;

	p->policy = policy;

	if (dl_policy(policy))
		__setparam_dl(p, attr);
	else if (fair_policy(policy))
		p->static_prio = NICE_TO_PRIO(attr->sched_nice);

	/*
	 * __sched_setscheduler() ensures attr->sched_priority == 0 when
	 * !rt_policy. Always setting this ensures that things like
	 * getparam()/getattr() don't report silly values for !rt tasks.
	 */
	p->rt_priority = attr->sched_priority;
	p->normal_prio = normal_prio(p);
	set_load_weight(p);
}

/* Actually do priority change: must hold pi & rq lock. */
static void __setscheduler(struct rq *rq, struct task_struct *p,
			   const struct sched_attr *attr, bool keep_boost)
{
	__setscheduler_params(p, attr);

	/*
	 * Keep a potential priority boosting if called from
	 * sched_setscheduler().
	 */
	if (keep_boost)
		p->prio = rt_mutex_get_effective_prio(p, normal_prio(p));
	else
		p->prio = normal_prio(p);

	if (dl_prio(p->prio))
		p->sched_class = &dl_sched_class;
	else if (rt_prio(p->prio))
		p->sched_class = &rt_sched_class;
	else
		p->sched_class = &fair_sched_class;
}

static void
__getparam_dl(struct task_struct *p, struct sched_attr *attr)
{
	struct sched_dl_entity *dl_se = &p->dl;

	attr->sched_priority = p->rt_priority;
	attr->sched_runtime = dl_se->dl_runtime;
	attr->sched_deadline = dl_se->dl_deadline;
	attr->sched_period = dl_se->dl_period;
	attr->sched_flags = dl_se->flags;
}

/*
 * This function validates the new parameters of a -deadline task.
 * We ask for the deadline not being zero, and greater or equal
 * than the runtime, as well as the period of being zero or
 * greater than deadline. Furthermore, we have to be sure that
 * user parameters are above the internal resolution of 1us (we
 * check sched_runtime only since it is always the smaller one) and
 * below 2^63 ns (we have to check both sched_deadline and
 * sched_period, as the latter can be zero).
 */
static bool
__checkparam_dl(const struct sched_attr *attr)
{
	/* deadline != 0 */
	if (attr->sched_deadline == 0)
		return false;

	/*
	 * Since we truncate DL_SCALE bits, make sure we're at least
	 * that big.
	 */
	if (attr->sched_runtime < (1ULL << DL_SCALE))
		return false;

	/*
	 * Since we use the MSB for wrap-around and sign issues, make
	 * sure it's not set (mind that period can be equal to zero).
	 */
	if (attr->sched_deadline & (1ULL << 63) ||
	    attr->sched_period & (1ULL << 63))
		return false;

	/* runtime <= deadline <= period (if period != 0) */
	if ((attr->sched_period != 0 &&
	     attr->sched_period < attr->sched_deadline) ||
	    attr->sched_deadline < attr->sched_runtime)
		return false;

	return true;
}

/*
 * check the target process has a UID that matches the current process's
 */
static bool check_same_owner(struct task_struct *p)
{
	const struct cred *cred = current_cred(), *pcred;
	bool match;

	rcu_read_lock();
	pcred = __task_cred(p);
	match = (uid_eq(cred->euid, pcred->euid) ||
		 uid_eq(cred->euid, pcred->uid));
	rcu_read_unlock();
	return match;
}

static bool dl_param_changed(struct task_struct *p,
		const struct sched_attr *attr)
{
	struct sched_dl_entity *dl_se = &p->dl;

	if (dl_se->dl_runtime != attr->sched_runtime ||
		dl_se->dl_deadline != attr->sched_deadline ||
		dl_se->dl_period != attr->sched_period ||
		dl_se->flags != attr->sched_flags)
		return true;

	return false;
}

static int __sched_setscheduler(struct task_struct *p,
				const struct sched_attr *attr,
				bool user, bool pi)
{
	int newprio = dl_policy(attr->sched_policy) ? MAX_DL_PRIO - 1 :
		      MAX_RT_PRIO - 1 - attr->sched_priority;
	int retval, oldprio, oldpolicy = -1, queued, running;
	int new_effective_prio, policy = attr->sched_policy;
	const struct sched_class *prev_class;
	struct rq_flags rf;
	int reset_on_fork;
	int queue_flags = DEQUEUE_SAVE | DEQUEUE_MOVE;
	struct rq *rq;

	/* may grab non-irq protected spin_locks */
	BUG_ON(in_interrupt());
recheck:
	/* double check policy once rq lock held */
	if (policy < 0) {
		reset_on_fork = p->sched_reset_on_fork;
		policy = oldpolicy = p->policy;
	} else {
		reset_on_fork = !!(attr->sched_flags & SCHED_FLAG_RESET_ON_FORK);

		if (!valid_policy(policy))
			return -EINVAL;
	}

	if (attr->sched_flags & ~(SCHED_FLAG_RESET_ON_FORK))
		return -EINVAL;

	/*
	 * Valid priorities for SCHED_FIFO and SCHED_RR are
	 * 1..MAX_USER_RT_PRIO-1, valid priority for SCHED_NORMAL,
	 * SCHED_BATCH and SCHED_IDLE is 0.
	 */
	if ((p->mm && attr->sched_priority > MAX_USER_RT_PRIO-1) ||
	    (!p->mm && attr->sched_priority > MAX_RT_PRIO-1))
		return -EINVAL;
	if ((dl_policy(policy) && !__checkparam_dl(attr)) ||
	    (rt_policy(policy) != (attr->sched_priority != 0)))
		return -EINVAL;

	/*
	 * Allow unprivileged RT tasks to decrease priority:
	 */
	if (user && !capable(CAP_SYS_NICE)) {
		if (fair_policy(policy)) {
			if (attr->sched_nice < task_nice(p) &&
			    !can_nice(p, attr->sched_nice))
				return -EPERM;
		}

		if (rt_policy(policy)) {
			unsigned long rlim_rtprio =
					task_rlimit(p, RLIMIT_RTPRIO);

			/* can't set/change the rt policy */
			if (policy != p->policy && !rlim_rtprio)
				return -EPERM;

			/* can't increase priority */
			if (attr->sched_priority > p->rt_priority &&
			    attr->sched_priority > rlim_rtprio)
				return -EPERM;
		}

		 /*
		  * Can't set/change SCHED_DEADLINE policy at all for now
		  * (safest behavior); in the future we would like to allow
		  * unprivileged DL tasks to increase their relative deadline
		  * or reduce their runtime (both ways reducing utilization)
		  */
		if (dl_policy(policy))
			return -EPERM;

		/*
		 * Treat SCHED_IDLE as nice 20. Only allow a switch to
		 * SCHED_NORMAL if the RLIMIT_NICE would normally permit it.
		 */
		if (idle_policy(p->policy) && !idle_policy(policy)) {
			if (!can_nice(p, task_nice(p)))
				return -EPERM;
		}

		/* can't change other user's priorities */
		if (!check_same_owner(p))
			return -EPERM;

		/* Normal users shall not reset the sched_reset_on_fork flag */
		if (p->sched_reset_on_fork && !reset_on_fork)
			return -EPERM;
	}

	if (user) {
		retval = security_task_setscheduler(p);
		if (retval)
			return retval;
	}

	/*
	 * make sure no PI-waiters arrive (or leave) while we are
	 * changing the priority of the task:
	 *
	 * To be able to change p->policy safely, the appropriate
	 * runqueue lock must be held.
	 */
	rq = task_rq_lock(p, &rf);
	update_rq_clock(rq);

	/*
	 * Changing the policy of the stop threads its a very bad idea
	 */
	if (p == rq->stop) {
		task_rq_unlock(rq, p, &rf);
		return -EINVAL;
	}

	/*
	 * If not changing anything there's no need to proceed further,
	 * but store a possible modification of reset_on_fork.
	 */
	if (unlikely(policy == p->policy)) {
		if (fair_policy(policy) && attr->sched_nice != task_nice(p))
			goto change;
		if (rt_policy(policy) && attr->sched_priority != p->rt_priority)
			goto change;
		if (dl_policy(policy) && dl_param_changed(p, attr))
			goto change;

		p->sched_reset_on_fork = reset_on_fork;
		task_rq_unlock(rq, p, &rf);
		return 0;
	}
change:

	if (user) {
#ifdef CONFIG_RT_GROUP_SCHED
		/*
		 * Do not allow realtime tasks into groups that have no runtime
		 * assigned.
		 */
		if (rt_bandwidth_enabled() && rt_policy(policy) &&
				task_group(p)->rt_bandwidth.rt_runtime == 0 &&
				!task_group_is_autogroup(task_group(p))) {
			task_rq_unlock(rq, p, &rf);
			return -EPERM;
		}
#endif
#ifdef CONFIG_SMP
		if (dl_bandwidth_enabled() && dl_policy(policy)) {
			cpumask_t *span = rq->rd->span;

			/*
			 * Don't allow tasks with an affinity mask smaller than
			 * the entire root_domain to become SCHED_DEADLINE. We
			 * will also fail if there's no bandwidth available.
			 */
			if (!cpumask_subset(span, &p->cpus_allowed) ||
			    rq->rd->dl_bw.bw == 0) {
				task_rq_unlock(rq, p, &rf);
				return -EPERM;
			}
		}
#endif
	}

	/* recheck policy now with rq lock held */
	if (unlikely(oldpolicy != -1 && oldpolicy != p->policy)) {
		policy = oldpolicy = -1;
		task_rq_unlock(rq, p, &rf);
		goto recheck;
	}

	/*
	 * If setscheduling to SCHED_DEADLINE (or changing the parameters
	 * of a SCHED_DEADLINE task) we need to check if enough bandwidth
	 * is available.
	 */
	if ((dl_policy(policy) || dl_task(p)) && dl_overflow(p, policy, attr)) {
		task_rq_unlock(rq, p, &rf);
		return -EBUSY;
	}

	p->sched_reset_on_fork = reset_on_fork;
	oldprio = p->prio;

	if (pi) {
		/*
		 * Take priority boosted tasks into account. If the new
		 * effective priority is unchanged, we just store the new
		 * normal parameters and do not touch the scheduler class and
		 * the runqueue. This will be done when the task deboost
		 * itself.
		 */
		new_effective_prio = rt_mutex_get_effective_prio(p, newprio);
		if (new_effective_prio == oldprio)
			queue_flags &= ~DEQUEUE_MOVE;
	}

	queued = task_on_rq_queued(p);
	running = task_current(rq, p);
	if (queued)
		dequeue_task(rq, p, queue_flags);
	if (running)
		put_prev_task(rq, p);

	prev_class = p->sched_class;
	__setscheduler(rq, p, attr, pi);

	if (queued) {
		/*
		 * We enqueue to tail when the priority of a task is
		 * increased (user space view).
		 */
		if (oldprio < p->prio)
			queue_flags |= ENQUEUE_HEAD;

		enqueue_task(rq, p, queue_flags);
	}
	if (running)
		set_curr_task(rq, p);

	check_class_changed(rq, p, prev_class, oldprio);
	preempt_disable(); /* avoid rq from going away on us */
	task_rq_unlock(rq, p, &rf);

	if (pi)
		rt_mutex_adjust_pi(p);

	/*
	 * Run balance callbacks after we've adjusted the PI chain.
	 */
	balance_callback(rq);
	preempt_enable();

	return 0;
}

static int _sched_setscheduler(struct task_struct *p, int policy,
			       const struct sched_param *param, bool check)
{
	struct sched_attr attr = {
		.sched_policy   = policy,
		.sched_priority = param->sched_priority,
		.sched_nice	= PRIO_TO_NICE(p->static_prio),
	};

	/* Fixup the legacy SCHED_RESET_ON_FORK hack. */
	if ((policy != SETPARAM_POLICY) && (policy & SCHED_RESET_ON_FORK)) {
		attr.sched_flags |= SCHED_FLAG_RESET_ON_FORK;
		policy &= ~SCHED_RESET_ON_FORK;
		attr.sched_policy = policy;
	}

	return __sched_setscheduler(p, &attr, check, true);
}
/**
 * sched_setscheduler - change the scheduling policy and/or RT priority of a thread.
 * @p: the task in question.
 * @policy: new policy.
 * @param: structure containing the new RT priority.
 *
 * Return: 0 on success. An error code otherwise.
 *
 * NOTE that the task may be already dead.
 */
int sched_setscheduler(struct task_struct *p, int policy,
		       const struct sched_param *param)
{
	return _sched_setscheduler(p, policy, param, true);
}
EXPORT_SYMBOL_GPL(sched_setscheduler);

int sched_setattr(struct task_struct *p, const struct sched_attr *attr)
{
	return __sched_setscheduler(p, attr, true, true);
}
EXPORT_SYMBOL_GPL(sched_setattr);

/**
 * sched_setscheduler_nocheck - change the scheduling policy and/or RT priority of a thread from kernelspace.
 * @p: the task in question.
 * @policy: new policy.
 * @param: structure containing the new RT priority.
 *
 * Just like sched_setscheduler, only don't bother checking if the
 * current context has permission.  For example, this is needed in
 * stop_machine(): we create temporary high priority worker threads,
 * but our caller might not have that capability.
 *
 * Return: 0 on success. An error code otherwise.
 */
int sched_setscheduler_nocheck(struct task_struct *p, int policy,
			       const struct sched_param *param)
{
	return _sched_setscheduler(p, policy, param, false);
}
EXPORT_SYMBOL_GPL(sched_setscheduler_nocheck);

static int
do_sched_setscheduler(pid_t pid, int policy, struct sched_param __user *param)
{
	struct sched_param lparam;
	struct task_struct *p;
	int retval;

	if (!param || pid < 0)
		return -EINVAL;
	if (copy_from_user(&lparam, param, sizeof(struct sched_param)))
		return -EFAULT;

	rcu_read_lock();
	retval = -ESRCH;
	p = find_process_by_pid(pid);
	if (p != NULL)
		retval = sched_setscheduler(p, policy, &lparam);
	rcu_read_unlock();

	return retval;
}

/*
 * Mimics kernel/events/core.c perf_copy_attr().
 */
static int sched_copy_attr(struct sched_attr __user *uattr,
			   struct sched_attr *attr)
{
	u32 size;
	int ret;

	if (!access_ok(VERIFY_WRITE, uattr, SCHED_ATTR_SIZE_VER0))
		return -EFAULT;

	/*
	 * zero the full structure, so that a short copy will be nice.
	 */
	memset(attr, 0, sizeof(*attr));

	ret = get_user(size, &uattr->size);
	if (ret)
		return ret;

	if (size > PAGE_SIZE)	/* silly large */
		goto err_size;

	if (!size)		/* abi compat */
		size = SCHED_ATTR_SIZE_VER0;

	if (size < SCHED_ATTR_SIZE_VER0)
		goto err_size;

	/*
	 * If we're handed a bigger struct than we know of,
	 * ensure all the unknown bits are 0 - i.e. new
	 * user-space does not rely on any kernel feature
	 * extensions we dont know about yet.
	 */
	if (size > sizeof(*attr)) {
		unsigned char __user *addr;
		unsigned char __user *end;
		unsigned char val;

		addr = (void __user *)uattr + sizeof(*attr);
		end  = (void __user *)uattr + size;

		for (; addr < end; addr++) {
			ret = get_user(val, addr);
			if (ret)
				return ret;
			if (val)
				goto err_size;
		}
		size = sizeof(*attr);
	}

	ret = copy_from_user(attr, uattr, size);
	if (ret)
		return -EFAULT;

	/*
	 * XXX: do we want to be lenient like existing syscalls; or do we want
	 * to be strict and return an error on out-of-bounds values?
	 */
	attr->sched_nice = clamp(attr->sched_nice, MIN_NICE, MAX_NICE);

	return 0;

err_size:
	put_user(sizeof(*attr), &uattr->size);
	return -E2BIG;
}

/**
 * sys_sched_setscheduler - set/change the scheduler policy and RT priority
 * @pid: the pid in question.
 * @policy: new policy.
 * @param: structure containing the new RT priority.
 *
 * Return: 0 on success. An error code otherwise.
 */
SYSCALL_DEFINE3(sched_setscheduler, pid_t, pid, int, policy,
		struct sched_param __user *, param)
{
	/* negative values for policy are not valid */
	if (policy < 0)
		return -EINVAL;

	return do_sched_setscheduler(pid, policy, param);
}

/**
 * sys_sched_setparam - set/change the RT priority of a thread
 * @pid: the pid in question.
 * @param: structure containing the new RT priority.
 *
 * Return: 0 on success. An error code otherwise.
 */
SYSCALL_DEFINE2(sched_setparam, pid_t, pid, struct sched_param __user *, param)
{
	return do_sched_setscheduler(pid, SETPARAM_POLICY, param);
}

/**
 * sys_sched_setattr - same as above, but with extended sched_attr
 * @pid: the pid in question.
 * @uattr: structure containing the extended parameters.
 * @flags: for future extension.
 */
SYSCALL_DEFINE3(sched_setattr, pid_t, pid, struct sched_attr __user *, uattr,
			       unsigned int, flags)
{
	struct sched_attr attr;
	struct task_struct *p;
	int retval;

	if (!uattr || pid < 0 || flags)
		return -EINVAL;

	retval = sched_copy_attr(uattr, &attr);
	if (retval)
		return retval;

	if ((int)attr.sched_policy < 0)
		return -EINVAL;

	rcu_read_lock();
	retval = -ESRCH;
	p = find_process_by_pid(pid);
	if (p != NULL)
		retval = sched_setattr(p, &attr);
	rcu_read_unlock();

	return retval;
}

/**
 * sys_sched_getscheduler - get the policy (scheduling class) of a thread
 * @pid: the pid in question.
 *
 * Return: On success, the policy of the thread. Otherwise, a negative error
 * code.
 */
SYSCALL_DEFINE1(sched_getscheduler, pid_t, pid)
{
	struct task_struct *p;
	int retval;

	if (pid < 0)
		return -EINVAL;

	retval = -ESRCH;
	rcu_read_lock();
	p = find_process_by_pid(pid);
	if (p) {
		retval = security_task_getscheduler(p);
		if (!retval)
			retval = p->policy
				| (p->sched_reset_on_fork ? SCHED_RESET_ON_FORK : 0);
	}
	rcu_read_unlock();
	return retval;
}

/**
 * sys_sched_getparam - get the RT priority of a thread
 * @pid: the pid in question.
 * @param: structure containing the RT priority.
 *
 * Return: On success, 0 and the RT priority is in @param. Otherwise, an error
 * code.
 */
SYSCALL_DEFINE2(sched_getparam, pid_t, pid, struct sched_param __user *, param)
{
	struct sched_param lp = { .sched_priority = 0 };
	struct task_struct *p;
	int retval;

	if (!param || pid < 0)
		return -EINVAL;

	rcu_read_lock();
	p = find_process_by_pid(pid);
	retval = -ESRCH;
	if (!p)
		goto out_unlock;

	retval = security_task_getscheduler(p);
	if (retval)
		goto out_unlock;

	if (task_has_rt_policy(p))
		lp.sched_priority = p->rt_priority;
	rcu_read_unlock();

	/*
	 * This one might sleep, we cannot do it with a spinlock held ...
	 */
	retval = copy_to_user(param, &lp, sizeof(*param)) ? -EFAULT : 0;

	return retval;

out_unlock:
	rcu_read_unlock();
	return retval;
}

static int sched_read_attr(struct sched_attr __user *uattr,
			   struct sched_attr *attr,
			   unsigned int usize)
{
	int ret;

	if (!access_ok(VERIFY_WRITE, uattr, usize))
		return -EFAULT;

	/*
	 * If we're handed a smaller struct than we know of,
	 * ensure all the unknown bits are 0 - i.e. old
	 * user-space does not get uncomplete information.
	 */
	if (usize < sizeof(*attr)) {
		unsigned char *addr;
		unsigned char *end;

		addr = (void *)attr + usize;
		end  = (void *)attr + sizeof(*attr);

		for (; addr < end; addr++) {
			if (*addr)
				return -EFBIG;
		}

		attr->size = usize;
	}

	ret = copy_to_user(uattr, attr, attr->size);
	if (ret)
		return -EFAULT;

	return 0;
}

/**
 * sys_sched_getattr - similar to sched_getparam, but with sched_attr
 * @pid: the pid in question.
 * @uattr: structure containing the extended parameters.
 * @size: sizeof(attr) for fwd/bwd comp.
 * @flags: for future extension.
 */
SYSCALL_DEFINE4(sched_getattr, pid_t, pid, struct sched_attr __user *, uattr,
		unsigned int, size, unsigned int, flags)
{
	struct sched_attr attr = {
		.size = sizeof(struct sched_attr),
	};
	struct task_struct *p;
	int retval;

	if (!uattr || pid < 0 || size > PAGE_SIZE ||
	    size < SCHED_ATTR_SIZE_VER0 || flags)
		return -EINVAL;

	rcu_read_lock();
	p = find_process_by_pid(pid);
	retval = -ESRCH;
	if (!p)
		goto out_unlock;

	retval = security_task_getscheduler(p);
	if (retval)
		goto out_unlock;

	attr.sched_policy = p->policy;
	if (p->sched_reset_on_fork)
		attr.sched_flags |= SCHED_FLAG_RESET_ON_FORK;
	if (task_has_dl_policy(p))
		__getparam_dl(p, &attr);
	else if (task_has_rt_policy(p))
		attr.sched_priority = p->rt_priority;
	else
		attr.sched_nice = task_nice(p);

	rcu_read_unlock();

	retval = sched_read_attr(uattr, &attr, size);
	return retval;

out_unlock:
	rcu_read_unlock();
	return retval;
}

long sched_setaffinity(pid_t pid, const struct cpumask *in_mask)
{
	cpumask_var_t cpus_allowed, new_mask;
	struct task_struct *p;
	int retval;

	rcu_read_lock();

	p = find_process_by_pid(pid);
	if (!p) {
		rcu_read_unlock();
		return -ESRCH;
	}

	/* Prevent p going away */
	get_task_struct(p);
	rcu_read_unlock();

	if (p->flags & PF_NO_SETAFFINITY) {
		retval = -EINVAL;
		goto out_put_task;
	}
	if (!alloc_cpumask_var(&cpus_allowed, GFP_KERNEL)) {
		retval = -ENOMEM;
		goto out_put_task;
	}
	if (!alloc_cpumask_var(&new_mask, GFP_KERNEL)) {
		retval = -ENOMEM;
		goto out_free_cpus_allowed;
	}
	retval = -EPERM;
	if (!check_same_owner(p)) {
		rcu_read_lock();
		if (!ns_capable(__task_cred(p)->user_ns, CAP_SYS_NICE)) {
			rcu_read_unlock();
			goto out_free_new_mask;
		}
		rcu_read_unlock();
	}

	retval = security_task_setscheduler(p);
	if (retval)
		goto out_free_new_mask;


	cpuset_cpus_allowed(p, cpus_allowed);
	cpumask_and(new_mask, in_mask, cpus_allowed);

	/*
	 * Since bandwidth control happens on root_domain basis,
	 * if admission test is enabled, we only admit -deadline
	 * tasks allowed to run on all the CPUs in the task's
	 * root_domain.
	 */
#ifdef CONFIG_SMP
	if (task_has_dl_policy(p) && dl_bandwidth_enabled()) {
		rcu_read_lock();
		if (!cpumask_subset(task_rq(p)->rd->span, new_mask)) {
			retval = -EBUSY;
			rcu_read_unlock();
			goto out_free_new_mask;
		}
		rcu_read_unlock();
	}
#endif
again:
	retval = __set_cpus_allowed_ptr(p, new_mask, true);

	if (!retval) {
		cpuset_cpus_allowed(p, cpus_allowed);
		if (!cpumask_subset(new_mask, cpus_allowed)) {
			/*
			 * We must have raced with a concurrent cpuset
			 * update. Just reset the cpus_allowed to the
			 * cpuset's cpus_allowed
			 */
			cpumask_copy(new_mask, cpus_allowed);
			goto again;
		}
	}
out_free_new_mask:
	free_cpumask_var(new_mask);
out_free_cpus_allowed:
	free_cpumask_var(cpus_allowed);
out_put_task:
	put_task_struct(p);
	return retval;
}

static int get_user_cpu_mask(unsigned long __user *user_mask_ptr, unsigned len,
			     struct cpumask *new_mask)
{
	if (len < cpumask_size())
		cpumask_clear(new_mask);
	else if (len > cpumask_size())
		len = cpumask_size();

	return copy_from_user(new_mask, user_mask_ptr, len) ? -EFAULT : 0;
}

/**
 * sys_sched_setaffinity - set the cpu affinity of a process
 * @pid: pid of the process
 * @len: length in bytes of the bitmask pointed to by user_mask_ptr
 * @user_mask_ptr: user-space pointer to the new cpu mask
 *
 * Return: 0 on success. An error code otherwise.
 */
SYSCALL_DEFINE3(sched_setaffinity, pid_t, pid, unsigned int, len,
		unsigned long __user *, user_mask_ptr)
{
	cpumask_var_t new_mask;
	int retval;

	if (!alloc_cpumask_var(&new_mask, GFP_KERNEL))
		return -ENOMEM;

	retval = get_user_cpu_mask(user_mask_ptr, len, new_mask);
	if (retval == 0)
		retval = sched_setaffinity(pid, new_mask);
	free_cpumask_var(new_mask);
	return retval;
}

long sched_getaffinity(pid_t pid, struct cpumask *mask)
{
	struct task_struct *p;
	unsigned long flags;
	int retval;

	rcu_read_lock();

	retval = -ESRCH;
	p = find_process_by_pid(pid);
	if (!p)
		goto out_unlock;

	retval = security_task_getscheduler(p);
	if (retval)
		goto out_unlock;

	raw_spin_lock_irqsave(&p->pi_lock, flags);
	cpumask_and(mask, &p->cpus_allowed, cpu_active_mask);
	raw_spin_unlock_irqrestore(&p->pi_lock, flags);

out_unlock:
	rcu_read_unlock();

	return retval;
}

/**
 * sys_sched_getaffinity - get the cpu affinity of a process
 * @pid: pid of the process
 * @len: length in bytes of the bitmask pointed to by user_mask_ptr
 * @user_mask_ptr: user-space pointer to hold the current cpu mask
 *
 * Return: size of CPU mask copied to user_mask_ptr on success. An
 * error code otherwise.
 */
SYSCALL_DEFINE3(sched_getaffinity, pid_t, pid, unsigned int, len,
		unsigned long __user *, user_mask_ptr)
{
	int ret;
	cpumask_var_t mask;

	if ((len * BITS_PER_BYTE) < nr_cpu_ids)
		return -EINVAL;
	if (len & (sizeof(unsigned long)-1))
		return -EINVAL;

	if (!alloc_cpumask_var(&mask, GFP_KERNEL))
		return -ENOMEM;

	ret = sched_getaffinity(pid, mask);
	if (ret == 0) {
		size_t retlen = min_t(size_t, len, cpumask_size());

		if (copy_to_user(user_mask_ptr, mask, retlen))
			ret = -EFAULT;
		else
			ret = retlen;
	}
	free_cpumask_var(mask);

	return ret;
}

/**
 * sys_sched_yield - yield the current processor to other threads.
 *
 * This function yields the current CPU to other tasks. If there are no
 * other threads running on this CPU then this function will return.
 *
 * Return: 0.
 */
SYSCALL_DEFINE0(sched_yield)
{
	struct rq *rq = this_rq_lock();

	schedstat_inc(rq->yld_count);
	current->sched_class->yield_task(rq);

	/*
	 * Since we are going to call schedule() anyway, there's
	 * no need to preempt or enable interrupts:
	 */
	__release(rq->lock);
	spin_release(&rq->lock.dep_map, 1, _THIS_IP_);
	do_raw_spin_unlock(&rq->lock);
	sched_preempt_enable_no_resched();

	schedule();

	return 0;
}

#ifndef CONFIG_PREEMPT
int __sched _cond_resched(void)
{
	if (should_resched(0)) {
		preempt_schedule_common();
		return 1;
	}
	return 0;
}
EXPORT_SYMBOL(_cond_resched);
#endif

/*
 * __cond_resched_lock() - if a reschedule is pending, drop the given lock,
 * call schedule, and on return reacquire the lock.
 *
 * This works OK both with and without CONFIG_PREEMPT. We do strange low-level
 * operations here to prevent schedule() from being called twice (once via
 * spin_unlock(), once by hand).
 */
int __cond_resched_lock(spinlock_t *lock)
{
	int resched = should_resched(PREEMPT_LOCK_OFFSET);
	int ret = 0;

	lockdep_assert_held(lock);

	if (spin_needbreak(lock) || resched) {
		spin_unlock(lock);
		if (resched)
			preempt_schedule_common();
		else
			cpu_relax();
		ret = 1;
		spin_lock(lock);
	}
	return ret;
}
EXPORT_SYMBOL(__cond_resched_lock);

int __sched __cond_resched_softirq(void)
{
	BUG_ON(!in_softirq());

	if (should_resched(SOFTIRQ_DISABLE_OFFSET)) {
		local_bh_enable();
		preempt_schedule_common();
		local_bh_disable();
		return 1;
	}
	return 0;
}
EXPORT_SYMBOL(__cond_resched_softirq);

/**
 * yield - yield the current processor to other threads.
 *
 * Do not ever use this function, there's a 99% chance you're doing it wrong.
 *
 * The scheduler is at all times free to pick the calling task as the most
 * eligible task to run, if removing the yield() call from your code breaks
 * it, its already broken.
 *
 * Typical broken usage is:
 *
 * while (!event)
 * 	yield();
 *
 * where one assumes that yield() will let 'the other' process run that will
 * make event true. If the current task is a SCHED_FIFO task that will never
 * happen. Never use yield() as a progress guarantee!!
 *
 * If you want to use yield() to wait for something, use wait_event().
 * If you want to use yield() to be 'nice' for others, use cond_resched().
 * If you still want to use yield(), do not!
 */
void __sched yield(void)
{
	set_current_state(TASK_RUNNING);
	sys_sched_yield();
}
EXPORT_SYMBOL(yield);

/**
 * yield_to - yield the current processor to another thread in
 * your thread group, or accelerate that thread toward the
 * processor it's on.
 * @p: target task
 * @preempt: whether task preemption is allowed or not
 *
 * It's the caller's job to ensure that the target task struct
 * can't go away on us before we can do any checks.
 *
 * Return:
 *	true (>0) if we indeed boosted the target task.
 *	false (0) if we failed to boost the target.
 *	-ESRCH if there's no task to yield to.
 */
int __sched yield_to(struct task_struct *p, bool preempt)
{
	struct task_struct *curr = current;
	struct rq *rq, *p_rq;
	unsigned long flags;
	int yielded = 0;

	local_irq_save(flags);
	rq = this_rq();

again:
	p_rq = task_rq(p);
	/*
	 * If we're the only runnable task on the rq and target rq also
	 * has only one task, there's absolutely no point in yielding.
	 */
	if (rq->nr_running == 1 && p_rq->nr_running == 1) {
		yielded = -ESRCH;
		goto out_irq;
	}

	double_rq_lock(rq, p_rq);
	if (task_rq(p) != p_rq) {
		double_rq_unlock(rq, p_rq);
		goto again;
	}

	if (!curr->sched_class->yield_to_task)
		goto out_unlock;

	if (curr->sched_class != p->sched_class)
		goto out_unlock;

	if (task_running(p_rq, p) || p->state)
		goto out_unlock;

	yielded = curr->sched_class->yield_to_task(rq, p, preempt);
	if (yielded) {
		schedstat_inc(rq->yld_count);
		/*
		 * Make p's CPU reschedule; pick_next_entity takes care of
		 * fairness.
		 */
		if (preempt && rq != p_rq)
			resched_curr(p_rq);
	}

out_unlock:
	double_rq_unlock(rq, p_rq);
out_irq:
	local_irq_restore(flags);

	if (yielded > 0)
		schedule();

	return yielded;
}
EXPORT_SYMBOL_GPL(yield_to);

/*
 * This task is about to go to sleep on IO. Increment rq->nr_iowait so
 * that process accounting knows that this is a task in IO wait state.
 */
long __sched io_schedule_timeout(long timeout)
{
	int old_iowait = current->in_iowait;
	struct rq *rq;
	long ret;

	current->in_iowait = 1;
	blk_schedule_flush_plug(current);

	delayacct_blkio_start();
	rq = raw_rq();
	atomic_inc(&rq->nr_iowait);
	ret = schedule_timeout(timeout);
	current->in_iowait = old_iowait;
	atomic_dec(&rq->nr_iowait);
	delayacct_blkio_end();

	return ret;
}
EXPORT_SYMBOL(io_schedule_timeout);

/**
 * sys_sched_get_priority_max - return maximum RT priority.
 * @policy: scheduling class.
 *
 * Return: On success, this syscall returns the maximum
 * rt_priority that can be used by a given scheduling class.
 * On failure, a negative error code is returned.
 */
SYSCALL_DEFINE1(sched_get_priority_max, int, policy)
{
	int ret = -EINVAL;

	switch (policy) {
	case SCHED_FIFO:
	case SCHED_RR:
		ret = MAX_USER_RT_PRIO-1;
		break;
	case SCHED_DEADLINE:
	case SCHED_NORMAL:
	case SCHED_BATCH:
	case SCHED_IDLE:
		ret = 0;
		break;
	}
	return ret;
}

/**
 * sys_sched_get_priority_min - return minimum RT priority.
 * @policy: scheduling class.
 *
 * Return: On success, this syscall returns the minimum
 * rt_priority that can be used by a given scheduling class.
 * On failure, a negative error code is returned.
 */
SYSCALL_DEFINE1(sched_get_priority_min, int, policy)
{
	int ret = -EINVAL;

	switch (policy) {
	case SCHED_FIFO:
	case SCHED_RR:
		ret = 1;
		break;
	case SCHED_DEADLINE:
	case SCHED_NORMAL:
	case SCHED_BATCH:
	case SCHED_IDLE:
		ret = 0;
	}
	return ret;
}

/**
 * sys_sched_rr_get_interval - return the default timeslice of a process.
 * @pid: pid of the process.
 * @interval: userspace pointer to the timeslice value.
 *
 * this syscall writes the default timeslice value of a given process
 * into the user-space timespec buffer. A value of '0' means infinity.
 *
 * Return: On success, 0 and the timeslice is in @interval. Otherwise,
 * an error code.
 */
SYSCALL_DEFINE2(sched_rr_get_interval, pid_t, pid,
		struct timespec __user *, interval)
{
	struct task_struct *p;
	unsigned int time_slice;
	struct rq_flags rf;
	struct timespec t;
	struct rq *rq;
	int retval;

	if (pid < 0)
		return -EINVAL;

	retval = -ESRCH;
	rcu_read_lock();
	p = find_process_by_pid(pid);
	if (!p)
		goto out_unlock;

	retval = security_task_getscheduler(p);
	if (retval)
		goto out_unlock;

	rq = task_rq_lock(p, &rf);
	time_slice = 0;
	if (p->sched_class->get_rr_interval)
		time_slice = p->sched_class->get_rr_interval(rq, p);
	task_rq_unlock(rq, p, &rf);

	rcu_read_unlock();
	jiffies_to_timespec(time_slice, &t);
	retval = copy_to_user(interval, &t, sizeof(t)) ? -EFAULT : 0;
	return retval;

out_unlock:
	rcu_read_unlock();
	return retval;
}

static const char stat_nam[] = TASK_STATE_TO_CHAR_STR;

void sched_show_task(struct task_struct *p)
{
	unsigned long free = 0;
	int ppid;
	unsigned long state = p->state;

	if (!try_get_task_stack(p))
		return;
	if (state)
		state = __ffs(state) + 1;
	printk(KERN_INFO "%-15.15s %c", p->comm,
		state < sizeof(stat_nam) - 1 ? stat_nam[state] : '?');
	if (state == TASK_RUNNING)
		printk(KERN_CONT "  running task    ");
#ifdef CONFIG_DEBUG_STACK_USAGE
	free = stack_not_used(p);
#endif
	ppid = 0;
	rcu_read_lock();
	if (pid_alive(p))
		ppid = task_pid_nr(rcu_dereference(p->real_parent));
	rcu_read_unlock();
	printk(KERN_CONT "%5lu %5d %6d 0x%08lx\n", free,
		task_pid_nr(p), ppid,
		(unsigned long)task_thread_info(p)->flags);

	print_worker_info(KERN_INFO, p);
	show_stack(p, NULL);
	put_task_stack(p);
}

void show_state_filter(unsigned long state_filter)
{
	struct task_struct *g, *p;

#if BITS_PER_LONG == 32
	printk(KERN_INFO
		"  task                PC stack   pid father\n");
#else
	printk(KERN_INFO
		"  task                        PC stack   pid father\n");
#endif
	rcu_read_lock();
	for_each_process_thread(g, p) {
		/*
		 * reset the NMI-timeout, listing all files on a slow
		 * console might take a lot of time:
		 * Also, reset softlockup watchdogs on all CPUs, because
		 * another CPU might be blocked waiting for us to process
		 * an IPI.
		 */
		touch_nmi_watchdog();
		touch_all_softlockup_watchdogs();
		if (!state_filter || (p->state & state_filter))
			sched_show_task(p);
	}

#ifdef CONFIG_SCHED_DEBUG
	if (!state_filter)
		sysrq_sched_debug_show();
#endif
	rcu_read_unlock();
	/*
	 * Only show locks if all tasks are dumped:
	 */
	if (!state_filter)
		debug_show_all_locks();
}

void init_idle_bootup_task(struct task_struct *idle)
{
	idle->sched_class = &idle_sched_class;
}

/**
 * init_idle - set up an idle thread for a given CPU
 * @idle: task in question
 * @cpu: cpu the idle task belongs to
 *
 * NOTE: this function does not set the idle thread's NEED_RESCHED
 * flag, to make booting more robust.
 */
void init_idle(struct task_struct *idle, int cpu)
{
	struct rq *rq = cpu_rq(cpu);
	unsigned long flags;

	raw_spin_lock_irqsave(&idle->pi_lock, flags);
	raw_spin_lock(&rq->lock);

	__sched_fork(0, idle);
	idle->state = TASK_RUNNING;
	idle->se.exec_start = sched_clock();

	kasan_unpoison_task_stack(idle);

#ifdef CONFIG_SMP
	/*
	 * Its possible that init_idle() gets called multiple times on a task,
	 * in that case do_set_cpus_allowed() will not do the right thing.
	 *
	 * And since this is boot we can forgo the serialization.
	 */
	set_cpus_allowed_common(idle, cpumask_of(cpu));
#endif
	/*
	 * We're having a chicken and egg problem, even though we are
	 * holding rq->lock, the cpu isn't yet set to this cpu so the
	 * lockdep check in task_group() will fail.
	 *
	 * Similar case to sched_fork(). / Alternatively we could
	 * use task_rq_lock() here and obtain the other rq->lock.
	 *
	 * Silence PROVE_RCU
	 */
	rcu_read_lock();
	__set_task_cpu(idle, cpu);
	rcu_read_unlock();

	rq->curr = rq->idle = idle;
	idle->on_rq = TASK_ON_RQ_QUEUED;
#ifdef CONFIG_SMP
	idle->on_cpu = 1;
#endif
	raw_spin_unlock(&rq->lock);
	raw_spin_unlock_irqrestore(&idle->pi_lock, flags);

	/* Set the preempt count _outside_ the spinlocks! */
	init_idle_preempt_count(idle, cpu);

	/*
	 * The idle tasks have their own, simple scheduling class:
	 */
	idle->sched_class = &idle_sched_class;
	ftrace_graph_init_idle_task(idle, cpu);
	vtime_init_idle(idle, cpu);
#ifdef CONFIG_SMP
	sprintf(idle->comm, "%s/%d", INIT_TASK_COMM, cpu);
#endif
}

int cpuset_cpumask_can_shrink(const struct cpumask *cur,
			      const struct cpumask *trial)
{
	int ret = 1, trial_cpus;
	struct dl_bw *cur_dl_b;
	unsigned long flags;

	if (!cpumask_weight(cur))
		return ret;

	rcu_read_lock_sched();
	cur_dl_b = dl_bw_of(cpumask_any(cur));
	trial_cpus = cpumask_weight(trial);

	raw_spin_lock_irqsave(&cur_dl_b->lock, flags);
	if (cur_dl_b->bw != -1 &&
	    cur_dl_b->bw * trial_cpus < cur_dl_b->total_bw)
		ret = 0;
	raw_spin_unlock_irqrestore(&cur_dl_b->lock, flags);
	rcu_read_unlock_sched();

	return ret;
}

int task_can_attach(struct task_struct *p,
		    const struct cpumask *cs_cpus_allowed)
{
	int ret = 0;

	/*
	 * Kthreads which disallow setaffinity shouldn't be moved
	 * to a new cpuset; we don't want to change their cpu
	 * affinity and isolating such threads by their set of
	 * allowed nodes is unnecessary.  Thus, cpusets are not
	 * applicable for such threads.  This prevents checking for
	 * success of set_cpus_allowed_ptr() on all attached tasks
	 * before cpus_allowed may be changed.
	 */
	if (p->flags & PF_NO_SETAFFINITY) {
		ret = -EINVAL;
		goto out;
	}

#ifdef CONFIG_SMP
	if (dl_task(p) && !cpumask_intersects(task_rq(p)->rd->span,
					      cs_cpus_allowed)) {
		unsigned int dest_cpu = cpumask_any_and(cpu_active_mask,
							cs_cpus_allowed);
		struct dl_bw *dl_b;
		bool overflow;
		int cpus;
		unsigned long flags;

		rcu_read_lock_sched();
		dl_b = dl_bw_of(dest_cpu);
		raw_spin_lock_irqsave(&dl_b->lock, flags);
		cpus = dl_bw_cpus(dest_cpu);
		overflow = __dl_overflow(dl_b, cpus, 0, p->dl.dl_bw);
		if (overflow)
			ret = -EBUSY;
		else {
			/*
			 * We reserve space for this task in the destination
			 * root_domain, as we can't fail after this point.
			 * We will free resources in the source root_domain
			 * later on (see set_cpus_allowed_dl()).
			 */
			__dl_add(dl_b, p->dl.dl_bw);
		}
		raw_spin_unlock_irqrestore(&dl_b->lock, flags);
		rcu_read_unlock_sched();

	}
#endif
out:
	return ret;
}

#ifdef CONFIG_SMP

static bool sched_smp_initialized __read_mostly;

#ifdef CONFIG_NUMA_BALANCING
/* Migrate current task p to target_cpu */
int migrate_task_to(struct task_struct *p, int target_cpu)
{
	struct migration_arg arg = { p, target_cpu };
	int curr_cpu = task_cpu(p);

	if (curr_cpu == target_cpu)
		return 0;

	if (!cpumask_test_cpu(target_cpu, tsk_cpus_allowed(p)))
		return -EINVAL;

	/* TODO: This is not properly updating schedstats */

	trace_sched_move_numa(p, curr_cpu, target_cpu);
	return stop_one_cpu(curr_cpu, migration_cpu_stop, &arg);
}

/*
 * Requeue a task on a given node and accurately track the number of NUMA
 * tasks on the runqueues
 */
void sched_setnuma(struct task_struct *p, int nid)
{
	bool queued, running;
	struct rq_flags rf;
	struct rq *rq;

	rq = task_rq_lock(p, &rf);
	queued = task_on_rq_queued(p);
	running = task_current(rq, p);

	if (queued)
		dequeue_task(rq, p, DEQUEUE_SAVE);
	if (running)
		put_prev_task(rq, p);

	p->numa_preferred_nid = nid;

	if (queued)
		enqueue_task(rq, p, ENQUEUE_RESTORE);
	if (running)
		set_curr_task(rq, p);
	task_rq_unlock(rq, p, &rf);
}
#endif /* CONFIG_NUMA_BALANCING */

#ifdef CONFIG_HOTPLUG_CPU
/*
 * Ensures that the idle task is using init_mm right before its cpu goes
 * offline.
 */
void idle_task_exit(void)
{
	struct mm_struct *mm = current->active_mm;

	BUG_ON(cpu_online(smp_processor_id()));

	if (mm != &init_mm) {
		switch_mm(mm, &init_mm, current);
		finish_arch_post_lock_switch();
	}
	mmdrop(mm);
}

/*
 * Since this CPU is going 'away' for a while, fold any nr_active delta
 * we might have. Assumes we're called after migrate_tasks() so that the
 * nr_active count is stable. We need to take the teardown thread which
 * is calling this into account, so we hand in adjust = 1 to the load
 * calculation.
 *
 * Also see the comment "Global load-average calculations".
 */
static void calc_load_migrate(struct rq *rq)
{
	long delta = calc_load_fold_active(rq, 1);
	if (delta)
		atomic_long_add(delta, &calc_load_tasks);
}

static void put_prev_task_fake(struct rq *rq, struct task_struct *prev)
{
}

static const struct sched_class fake_sched_class = {
	.put_prev_task = put_prev_task_fake,
};

static struct task_struct fake_task = {
	/*
	 * Avoid pull_{rt,dl}_task()
	 */
	.prio = MAX_PRIO + 1,
	.sched_class = &fake_sched_class,
};

/*
 * Migrate all tasks from the rq, sleeping tasks will be migrated by
 * try_to_wake_up()->select_task_rq().
 *
 * Called with rq->lock held even though we'er in stop_machine() and
 * there's no concurrency possible, we hold the required locks anyway
 * because of lock validation efforts.
 */
static void migrate_tasks(struct rq *dead_rq)
{
	struct rq *rq = dead_rq;
	struct task_struct *next, *stop = rq->stop;
	struct pin_cookie cookie;
	int dest_cpu;

	/*
	 * Fudge the rq selection such that the below task selection loop
	 * doesn't get stuck on the currently eligible stop task.
	 *
	 * We're currently inside stop_machine() and the rq is either stuck
	 * in the stop_machine_cpu_stop() loop, or we're executing this code,
	 * either way we should never end up calling schedule() until we're
	 * done here.
	 */
	rq->stop = NULL;

	/*
	 * put_prev_task() and pick_next_task() sched
	 * class method both need to have an up-to-date
	 * value of rq->clock[_task]
	 */
	update_rq_clock(rq);

	for (;;) {
		/*
		 * There's this thread running, bail when that's the only
		 * remaining thread.
		 */
		if (rq->nr_running == 1)
			break;

		/*
		 * pick_next_task assumes pinned rq->lock.
		 */
		cookie = lockdep_pin_lock(&rq->lock);
		next = pick_next_task(rq, &fake_task, cookie);
		BUG_ON(!next);
		next->sched_class->put_prev_task(rq, next);

		/*
		 * Rules for changing task_struct::cpus_allowed are holding
		 * both pi_lock and rq->lock, such that holding either
		 * stabilizes the mask.
		 *
		 * Drop rq->lock is not quite as disastrous as it usually is
		 * because !cpu_active at this point, which means load-balance
		 * will not interfere. Also, stop-machine.
		 */
		lockdep_unpin_lock(&rq->lock, cookie);
		raw_spin_unlock(&rq->lock);
		raw_spin_lock(&next->pi_lock);
		raw_spin_lock(&rq->lock);

		/*
		 * Since we're inside stop-machine, _nothing_ should have
		 * changed the task, WARN if weird stuff happened, because in
		 * that case the above rq->lock drop is a fail too.
		 */
		if (WARN_ON(task_rq(next) != rq || !task_on_rq_queued(next))) {
			raw_spin_unlock(&next->pi_lock);
			continue;
		}

		/* Find suitable destination for @next, with force if needed. */
		dest_cpu = select_fallback_rq(dead_rq->cpu, next);

		rq = __migrate_task(rq, next, dest_cpu);
		if (rq != dead_rq) {
			raw_spin_unlock(&rq->lock);
			rq = dead_rq;
			raw_spin_lock(&rq->lock);
		}
		raw_spin_unlock(&next->pi_lock);
	}

	rq->stop = stop;
}
#endif /* CONFIG_HOTPLUG_CPU */

static void set_rq_online(struct rq *rq)
{
	if (!rq->online) {
		const struct sched_class *class;

		cpumask_set_cpu(rq->cpu, rq->rd->online);
		rq->online = 1;

		for_each_class(class) {
			if (class->rq_online)
				class->rq_online(rq);
		}
	}
}

static void set_rq_offline(struct rq *rq)
{
	if (rq->online) {
		const struct sched_class *class;

		for_each_class(class) {
			if (class->rq_offline)
				class->rq_offline(rq);
		}

		cpumask_clear_cpu(rq->cpu, rq->rd->online);
		rq->online = 0;
	}
}

static void set_cpu_rq_start_time(unsigned int cpu)
{
	struct rq *rq = cpu_rq(cpu);

	rq->age_stamp = sched_clock_cpu(cpu);
}

static cpumask_var_t sched_domains_tmpmask; /* sched_domains_mutex */

#ifdef CONFIG_SCHED_DEBUG

static __read_mostly int sched_debug_enabled;

static int __init sched_debug_setup(char *str)
{
	sched_debug_enabled = 1;

	return 0;
}
early_param("sched_debug", sched_debug_setup);

static inline bool sched_debug(void)
{
	return sched_debug_enabled;
}

static int sched_domain_debug_one(struct sched_domain *sd, int cpu, int level,
				  struct cpumask *groupmask)
{
	struct sched_group *group = sd->groups;

	cpumask_clear(groupmask);

	printk(KERN_DEBUG "%*s domain %d: ", level, "", level);

	if (!(sd->flags & SD_LOAD_BALANCE)) {
		printk("does not load-balance\n");
		return -1;
	}

	printk(KERN_CONT "span %*pbl level %s\n",
	       cpumask_pr_args(sched_domain_span(sd)), sd->name);

	if (!cpumask_test_cpu(cpu, sched_domain_span(sd))) {
		printk(KERN_ERR "ERROR: domain->span does not contain "
				"CPU%d\n", cpu);
	}
	if (!cpumask_test_cpu(cpu, sched_group_cpus(group))) {
		printk(KERN_ERR "ERROR: domain->groups does not contain"
				" CPU%d\n", cpu);
	}

	printk(KERN_DEBUG "%*s groups:", level + 1, "");
	do {
		if (!group) {
			printk("\n");
			printk(KERN_ERR "ERROR: group is NULL\n");
			break;
		}

		if (!cpumask_weight(sched_group_cpus(group))) {
			printk(KERN_CONT "\n");
			printk(KERN_ERR "ERROR: empty group\n");
			break;
		}

		if (!(sd->flags & SD_OVERLAP) &&
		    cpumask_intersects(groupmask, sched_group_cpus(group))) {
			printk(KERN_CONT "\n");
			printk(KERN_ERR "ERROR: repeated CPUs\n");
			break;
		}

		cpumask_or(groupmask, groupmask, sched_group_cpus(group));

		printk(KERN_CONT " %*pbl",
		       cpumask_pr_args(sched_group_cpus(group)));
		if (group->sgc->capacity != SCHED_CAPACITY_SCALE) {
			printk(KERN_CONT " (cpu_capacity = %lu)",
				group->sgc->capacity);
		}

		group = group->next;
	} while (group != sd->groups);
	printk(KERN_CONT "\n");

	if (!cpumask_equal(sched_domain_span(sd), groupmask))
		printk(KERN_ERR "ERROR: groups don't span domain->span\n");

	if (sd->parent &&
	    !cpumask_subset(groupmask, sched_domain_span(sd->parent)))
		printk(KERN_ERR "ERROR: parent span is not a superset "
			"of domain->span\n");
	return 0;
}

static void sched_domain_debug(struct sched_domain *sd, int cpu)
{
	int level = 0;

	if (!sched_debug_enabled)
		return;

	if (!sd) {
		printk(KERN_DEBUG "CPU%d attaching NULL sched-domain.\n", cpu);
		return;
	}

	printk(KERN_DEBUG "CPU%d attaching sched-domain:\n", cpu);

	for (;;) {
		if (sched_domain_debug_one(sd, cpu, level, sched_domains_tmpmask))
			break;
		level++;
		sd = sd->parent;
		if (!sd)
			break;
	}
}
#else /* !CONFIG_SCHED_DEBUG */

# define sched_debug_enabled 0
# define sched_domain_debug(sd, cpu) do { } while (0)
static inline bool sched_debug(void)
{
	return false;
}
#endif /* CONFIG_SCHED_DEBUG */

static int sd_degenerate(struct sched_domain *sd)
{
	if (cpumask_weight(sched_domain_span(sd)) == 1) {
		if (sd->groups->sge)
			sd->flags &= ~SD_LOAD_BALANCE;
		else
			return 1;
	}

	/* Following flags need at least 2 groups */
	if (sd->flags & (SD_LOAD_BALANCE |
			 SD_BALANCE_NEWIDLE |
			 SD_BALANCE_FORK |
			 SD_BALANCE_EXEC |
			 SD_SHARE_CPUCAPACITY |
			 SD_ASYM_CPUCAPACITY |
			 SD_SHARE_PKG_RESOURCES |
			 SD_SHARE_POWERDOMAIN |
			 SD_SHARE_CAP_STATES)) {
		if (sd->groups != sd->groups->next)
			return 0;
	}

	/* Following flags don't use groups */
	if (sd->flags & (SD_WAKE_AFFINE))
		return 0;

	return 1;
}

static int
sd_parent_degenerate(struct sched_domain *sd, struct sched_domain *parent)
{
	unsigned long cflags = sd->flags, pflags = parent->flags;

	if (sd_degenerate(parent))
		return 1;

	if (!cpumask_equal(sched_domain_span(sd), sched_domain_span(parent)))
		return 0;

	/* Flags needing groups don't count if only 1 group in parent */
	if (parent->groups == parent->groups->next) {
		pflags &= ~(SD_LOAD_BALANCE |
				SD_BALANCE_NEWIDLE |
				SD_BALANCE_FORK |
				SD_BALANCE_EXEC |
				SD_ASYM_CPUCAPACITY |
				SD_SHARE_CPUCAPACITY |
				SD_SHARE_PKG_RESOURCES |
				SD_PREFER_SIBLING |
				SD_SHARE_POWERDOMAIN |
				SD_SHARE_CAP_STATES);
		if (parent->groups->sge) {
			parent->flags &= ~SD_LOAD_BALANCE;
			return 0;
		}
		if (nr_node_ids == 1)
			pflags &= ~SD_SERIALIZE;
	}
	if (~cflags & pflags)
		return 0;

	return 1;
}

static void free_rootdomain(struct rcu_head *rcu)
{
	struct root_domain *rd = container_of(rcu, struct root_domain, rcu);

	cpupri_cleanup(&rd->cpupri);
	cpudl_cleanup(&rd->cpudl);
	free_cpumask_var(rd->dlo_mask);
	free_cpumask_var(rd->rto_mask);
	free_cpumask_var(rd->online);
	free_cpumask_var(rd->span);
	kfree(rd);
}

static void rq_attach_root(struct rq *rq, struct root_domain *rd)
{
	struct root_domain *old_rd = NULL;
	unsigned long flags;

	raw_spin_lock_irqsave(&rq->lock, flags);

	if (rq->rd) {
		old_rd = rq->rd;

		if (cpumask_test_cpu(rq->cpu, old_rd->online))
			set_rq_offline(rq);

		cpumask_clear_cpu(rq->cpu, old_rd->span);

		/*
		 * If we dont want to free the old_rd yet then
		 * set old_rd to NULL to skip the freeing later
		 * in this function:
		 */
		if (!atomic_dec_and_test(&old_rd->refcount))
			old_rd = NULL;
	}

	atomic_inc(&rd->refcount);
	rq->rd = rd;

	cpumask_set_cpu(rq->cpu, rd->span);
	if (cpumask_test_cpu(rq->cpu, cpu_active_mask))
		set_rq_online(rq);

	raw_spin_unlock_irqrestore(&rq->lock, flags);

	if (old_rd)
		call_rcu_sched(&old_rd->rcu, free_rootdomain);
}

void sched_get_rd(struct root_domain *rd)
{
	atomic_inc(&rd->refcount);
}

void sched_put_rd(struct root_domain *rd)
{
	if (!atomic_dec_and_test(&rd->refcount))
		return;

	call_rcu_sched(&rd->rcu, free_rootdomain);
}

static int init_rootdomain(struct root_domain *rd)
{
	memset(rd, 0, sizeof(*rd));

	if (!zalloc_cpumask_var(&rd->span, GFP_KERNEL))
		goto out;
	if (!zalloc_cpumask_var(&rd->online, GFP_KERNEL))
		goto free_span;
	if (!zalloc_cpumask_var(&rd->dlo_mask, GFP_KERNEL))
		goto free_online;
	if (!zalloc_cpumask_var(&rd->rto_mask, GFP_KERNEL))
		goto free_dlo_mask;

#ifdef HAVE_RT_PUSH_IPI
	rd->rto_cpu = -1;
	raw_spin_lock_init(&rd->rto_lock);
	init_irq_work(&rd->rto_push_work, rto_push_irq_work_func);
#endif

	init_dl_bw(&rd->dl_bw);
	if (cpudl_init(&rd->cpudl) != 0)
		goto free_dlo_mask;

	if (cpupri_init(&rd->cpupri) != 0)
		goto free_rto_mask;

	init_max_cpu_capacity(&rd->max_cpu_capacity);

	rd->max_cap_orig_cpu = rd->min_cap_orig_cpu = -1;

	return 0;

free_rto_mask:
	free_cpumask_var(rd->rto_mask);
free_dlo_mask:
	free_cpumask_var(rd->dlo_mask);
free_online:
	free_cpumask_var(rd->online);
free_span:
	free_cpumask_var(rd->span);
out:
	return -ENOMEM;
}

/*
 * By default the system creates a single root-domain with all cpus as
 * members (mimicking the global state we have today).
 */
struct root_domain def_root_domain;

static void init_defrootdomain(void)
{
	init_rootdomain(&def_root_domain);

	atomic_set(&def_root_domain.refcount, 1);
}

static struct root_domain *alloc_rootdomain(void)
{
	struct root_domain *rd;

	rd = kmalloc(sizeof(*rd), GFP_KERNEL);
	if (!rd)
		return NULL;

	if (init_rootdomain(rd) != 0) {
		kfree(rd);
		return NULL;
	}

	return rd;
}

static void free_sched_groups(struct sched_group *sg, int free_sgc)
{
	struct sched_group *tmp, *first;

	if (!sg)
		return;

	first = sg;
	do {
		tmp = sg->next;

		if (free_sgc && atomic_dec_and_test(&sg->sgc->ref))
			kfree(sg->sgc);

		kfree(sg);
		sg = tmp;
	} while (sg != first);
}

static void destroy_sched_domain(struct sched_domain *sd)
{
	/*
	 * If its an overlapping domain it has private groups, iterate and
	 * nuke them all.
	 */
	if (sd->flags & SD_OVERLAP) {
		free_sched_groups(sd->groups, 1);
	} else if (atomic_dec_and_test(&sd->groups->ref)) {
		kfree(sd->groups->sgc);
		kfree(sd->groups);
	}
	if (sd->shared && atomic_dec_and_test(&sd->shared->ref))
		kfree(sd->shared);
	kfree(sd);
}

static void destroy_sched_domains_rcu(struct rcu_head *rcu)
{
	struct sched_domain *sd = container_of(rcu, struct sched_domain, rcu);

	while (sd) {
		struct sched_domain *parent = sd->parent;
		destroy_sched_domain(sd);
		sd = parent;
	}
}

static void destroy_sched_domains(struct sched_domain *sd)
{
	if (sd)
		call_rcu(&sd->rcu, destroy_sched_domains_rcu);
}

/*
 * Keep a special pointer to the highest sched_domain that has
 * SD_SHARE_PKG_RESOURCE set (Last Level Cache Domain) for this
 * allows us to avoid some pointer chasing select_idle_sibling().
 *
 * Also keep a unique ID per domain (we use the first cpu number in
 * the cpumask of the domain), this allows us to quickly tell if
 * two cpus are in the same cache domain, see cpus_share_cache().
 */
DEFINE_PER_CPU(struct sched_domain *, sd_llc);
DEFINE_PER_CPU(int, sd_llc_size);
DEFINE_PER_CPU(int, sd_llc_id);
DEFINE_PER_CPU(struct sched_domain_shared *, sd_llc_shared);
DEFINE_PER_CPU(struct sched_domain *, sd_numa);
DEFINE_PER_CPU(struct sched_domain *, sd_asym);
DEFINE_PER_CPU(struct sched_domain *, sd_ea);
DEFINE_PER_CPU(struct sched_domain *, sd_scs);

static void update_top_cache_domain(int cpu)
{
	struct sched_domain_shared *sds = NULL;
	struct sched_domain *sd;
	struct sched_domain *ea_sd = NULL;
	int id = cpu;
	int size = 1;

	sd = highest_flag_domain(cpu, SD_SHARE_PKG_RESOURCES);
	if (sd) {
		id = cpumask_first(sched_domain_span(sd));
		size = cpumask_weight(sched_domain_span(sd));
		sds = sd->shared;
	}

	rcu_assign_pointer(per_cpu(sd_llc, cpu), sd);
	per_cpu(sd_llc_size, cpu) = size;
	per_cpu(sd_llc_id, cpu) = id;
	rcu_assign_pointer(per_cpu(sd_llc_shared, cpu), sds);

	sd = lowest_flag_domain(cpu, SD_NUMA);
	rcu_assign_pointer(per_cpu(sd_numa, cpu), sd);

	sd = highest_flag_domain(cpu, SD_ASYM_PACKING);
	rcu_assign_pointer(per_cpu(sd_asym, cpu), sd);

	for_each_domain(cpu, sd) {
		if (sd->groups->sge)
			ea_sd = sd;
		else
			break;
	}
	rcu_assign_pointer(per_cpu(sd_ea, cpu), ea_sd);

	sd = highest_flag_domain(cpu, SD_SHARE_CAP_STATES);
	rcu_assign_pointer(per_cpu(sd_scs, cpu), sd);
}

/*
 * Attach the domain 'sd' to 'cpu' as its base domain. Callers must
 * hold the hotplug lock.
 */
static void
cpu_attach_domain(struct sched_domain *sd, struct root_domain *rd, int cpu)
{
	struct rq *rq = cpu_rq(cpu);
	struct sched_domain *tmp;

	/* Remove the sched domains which do not contribute to scheduling. */
	for (tmp = sd; tmp; ) {
		struct sched_domain *parent = tmp->parent;
		if (!parent)
			break;

		if (sd_parent_degenerate(tmp, parent)) {
			tmp->parent = parent->parent;
			if (parent->parent)
				parent->parent->child = tmp;
			/*
			 * Transfer SD_PREFER_SIBLING down in case of a
			 * degenerate parent; the spans match for this
			 * so the property transfers.
			 */
			if (parent->flags & SD_PREFER_SIBLING)
				tmp->flags |= SD_PREFER_SIBLING;
			destroy_sched_domain(parent);
		} else
			tmp = tmp->parent;
	}

	if (sd && sd_degenerate(sd)) {
		tmp = sd;
		sd = sd->parent;
		destroy_sched_domain(tmp);
		if (sd)
			sd->child = NULL;
	}

	sched_domain_debug(sd, cpu);

	rq_attach_root(rq, rd);
	tmp = rq->sd;
	rcu_assign_pointer(rq->sd, sd);
	destroy_sched_domains(tmp);

	update_top_cache_domain(cpu);
}

/* Setup the mask of cpus configured for isolated domains */
static int __init isolated_cpu_setup(char *str)
{
	int ret;

	alloc_bootmem_cpumask_var(&cpu_isolated_map);
	ret = cpulist_parse(str, cpu_isolated_map);
	if (ret) {
		pr_err("sched: Error, all isolcpus= values must be between 0 and %d\n", nr_cpu_ids);
		return 0;
	}
	return 1;
}
__setup("isolcpus=", isolated_cpu_setup);

struct s_data {
	struct sched_domain ** __percpu sd;
	struct root_domain	*rd;
};

enum s_alloc {
	sa_rootdomain,
	sa_sd,
	sa_sd_storage,
	sa_none,
};

/*
 * Build an iteration mask that can exclude certain CPUs from the upwards
 * domain traversal.
 *
 * Only CPUs that can arrive at this group should be considered to continue
 * balancing.
 *
 * Asymmetric node setups can result in situations where the domain tree is of
 * unequal depth, make sure to skip domains that already cover the entire
 * range.
 *
 * In that case build_sched_domains() will have terminated the iteration early
 * and our sibling sd spans will be empty. Domains should always include the
 * cpu they're built on, so check that.
 *
 */
static void build_group_mask(struct sched_domain *sd, struct sched_group *sg)
{
	const struct cpumask *sg_span = sched_group_cpus(sg);
	struct sd_data *sdd = sd->private;
	struct sched_domain *sibling;
	int i;

	for_each_cpu(i, sg_span) {
		sibling = *per_cpu_ptr(sdd->sd, i);

		/*
		 * Can happen in the asymmetric case, where these siblings are
		 * unused. The mask will not be empty because those CPUs that
		 * do have the top domain _should_ span the domain.
		 */
		if (!sibling->child)
			continue;

		/* If we would not end up here, we can't continue from here */
		if (!cpumask_equal(sg_span, sched_domain_span(sibling->child)))
			continue;

		cpumask_set_cpu(i, sched_group_mask(sg));
	}

	/* We must not have empty masks here */
	WARN_ON_ONCE(cpumask_empty(sched_group_mask(sg)));
}

/*
 * Return the canonical balance cpu for this group, this is the first cpu
 * of this group that's also in the iteration mask.
 */
int group_balance_cpu(struct sched_group *sg)
{
	return cpumask_first_and(sched_group_cpus(sg), sched_group_mask(sg));
}

static int
build_overlap_sched_groups(struct sched_domain *sd, int cpu)
{
	struct sched_group *first = NULL, *last = NULL, *groups = NULL, *sg;
	const struct cpumask *span = sched_domain_span(sd);
	struct cpumask *covered = sched_domains_tmpmask;
	struct sd_data *sdd = sd->private;
	struct sched_domain *sibling;
	int i;

	cpumask_clear(covered);

	for_each_cpu_wrap(i, span, cpu) {
		struct cpumask *sg_span;

		if (cpumask_test_cpu(i, covered))
			continue;

		sibling = *per_cpu_ptr(sdd->sd, i);

		/* See the comment near build_group_mask(). */
		if (!cpumask_test_cpu(i, sched_domain_span(sibling)))
			continue;

		sg = kzalloc_node(sizeof(struct sched_group) + cpumask_size(),
				GFP_KERNEL, cpu_to_node(cpu));

		if (!sg)
			goto fail;

		sg_span = sched_group_cpus(sg);
		if (sibling->child)
			cpumask_copy(sg_span, sched_domain_span(sibling->child));
		else
			cpumask_set_cpu(i, sg_span);

		cpumask_or(covered, covered, sg_span);

		sg->sgc = *per_cpu_ptr(sdd->sgc, i);
		if (atomic_inc_return(&sg->sgc->ref) == 1)
			build_group_mask(sd, sg);

		/*
		 * Initialize sgc->capacity such that even if we mess up the
		 * domains and no possible iteration will get us here, we won't
		 * die on a /0 trap.
		 */
		sg->sgc->capacity = SCHED_CAPACITY_SCALE * cpumask_weight(sg_span);
		sg->sgc->max_capacity = SCHED_CAPACITY_SCALE;
		sg->sgc->min_capacity = SCHED_CAPACITY_SCALE;

		/*
		 * Make sure the first group of this domain contains the
		 * canonical balance cpu. Otherwise the sched_domain iteration
		 * breaks. See update_sg_lb_stats().
		 */
		if ((!groups && cpumask_test_cpu(cpu, sg_span)) ||
		    group_balance_cpu(sg) == cpu)
			groups = sg;

		if (!first)
			first = sg;
		if (last)
			last->next = sg;
		last = sg;
		last->next = first;
	}
	sd->groups = groups;

	return 0;

fail:
	free_sched_groups(first, 0);

	return -ENOMEM;
}

static int get_group(int cpu, struct sd_data *sdd, struct sched_group **sg)
{
	struct sched_domain *sd = *per_cpu_ptr(sdd->sd, cpu);
	struct sched_domain *child = sd->child;

	if (child)
		cpu = cpumask_first(sched_domain_span(child));

	if (sg) {
		*sg = *per_cpu_ptr(sdd->sg, cpu);
		(*sg)->sgc = *per_cpu_ptr(sdd->sgc, cpu);
		atomic_set(&(*sg)->sgc->ref, 1); /* for claim_allocations */
	}

	return cpu;
}

/*
 * build_sched_groups will build a circular linked list of the groups
 * covered by the given span, and will set each group's ->cpumask correctly,
 * and ->cpu_capacity to 0.
 *
 * Assumes the sched_domain tree is fully constructed
 */
static int
build_sched_groups(struct sched_domain *sd, int cpu)
{
	struct sched_group *first = NULL, *last = NULL;
	struct sd_data *sdd = sd->private;
	const struct cpumask *span = sched_domain_span(sd);
	struct cpumask *covered;
	int i;

	get_group(cpu, sdd, &sd->groups);
	atomic_inc(&sd->groups->ref);

	if (cpu != cpumask_first(span))
		return 0;

	lockdep_assert_held(&sched_domains_mutex);
	covered = sched_domains_tmpmask;

	cpumask_clear(covered);

	for_each_cpu(i, span) {
		struct sched_group *sg;
		int group, j;

		if (cpumask_test_cpu(i, covered))
			continue;

		group = get_group(i, sdd, &sg);
		cpumask_setall(sched_group_mask(sg));

		for_each_cpu(j, span) {
			if (get_group(j, sdd, NULL) != group)
				continue;

			cpumask_set_cpu(j, covered);
			cpumask_set_cpu(j, sched_group_cpus(sg));
		}

		if (!first)
			first = sg;
		if (last)
			last->next = sg;
		last = sg;
	}
	last->next = first;

	return 0;
}

/*
 * Initialize sched groups cpu_capacity.
 *
 * cpu_capacity indicates the capacity of sched group, which is used while
 * distributing the load between different sched groups in a sched domain.
 * Typically cpu_capacity for all the groups in a sched domain will be same
 * unless there are asymmetries in the topology. If there are asymmetries,
 * group having more cpu_capacity will pickup more load compared to the
 * group having less cpu_capacity.
 */
static void init_sched_groups_capacity(int cpu, struct sched_domain *sd)
{
	struct sched_group *sg = sd->groups;

	WARN_ON(!sg);

	do {
		sg->group_weight = cpumask_weight(sched_group_cpus(sg));
		sg = sg->next;
	} while (sg != sd->groups);

	if (cpu != group_balance_cpu(sg))
		return;

	update_group_capacity(sd, cpu);
}

/*
 * Check that the per-cpu provided sd energy data is consistent for all cpus
 * within the mask.
 */
static inline void check_sched_energy_data(int cpu, sched_domain_energy_f fn,
					   const struct cpumask *cpumask)
{
	const struct sched_group_energy * const sge = fn(cpu);
	struct cpumask mask;
	int i;

	if (cpumask_weight(cpumask) <= 1)
		return;

	cpumask_xor(&mask, cpumask, get_cpu_mask(cpu));

	for_each_cpu(i, &mask) {
		const struct sched_group_energy * const e = fn(i);
		int y;

		BUG_ON(e->nr_idle_states != sge->nr_idle_states);

		for (y = 0; y < (e->nr_idle_states); y++) {
			BUG_ON(e->idle_states[y].power !=
					sge->idle_states[y].power);
		}

		BUG_ON(e->nr_cap_states != sge->nr_cap_states);

		for (y = 0; y < (e->nr_cap_states); y++) {
			BUG_ON(e->cap_states[y].cap != sge->cap_states[y].cap);
			BUG_ON(e->cap_states[y].power !=
					sge->cap_states[y].power);
		}
	}
}

static void init_sched_energy(int cpu, struct sched_domain *sd,
			      sched_domain_energy_f fn)
{
	if (!(fn && fn(cpu)))
		return;

	if (cpu != group_balance_cpu(sd->groups))
		return;

	if (sd->child && !sd->child->groups->sge) {
		pr_err("BUG: EAS setup broken for CPU%d\n", cpu);
#ifdef CONFIG_SCHED_DEBUG
		pr_err("     energy data on %s but not on %s domain\n",
			sd->name, sd->child->name);
#endif
		return;
	}

	check_sched_energy_data(cpu, fn, sched_group_cpus(sd->groups));

	sd->groups->sge = fn(cpu);
}

/*
 * Initializers for schedule domains
 * Non-inlined to reduce accumulated stack pressure in build_sched_domains()
 */

static int default_relax_domain_level = -1;
int sched_domain_level_max;

static int __init setup_relax_domain_level(char *str)
{
	if (kstrtoint(str, 0, &default_relax_domain_level))
		pr_warn("Unable to set relax_domain_level\n");

	return 1;
}
__setup("relax_domain_level=", setup_relax_domain_level);

static void set_domain_attribute(struct sched_domain *sd,
				 struct sched_domain_attr *attr)
{
	int request;

	if (!attr || attr->relax_domain_level < 0) {
		if (default_relax_domain_level < 0)
			return;
		else
			request = default_relax_domain_level;
	} else
		request = attr->relax_domain_level;
	if (request < sd->level) {
		/* turn off idle balance on this domain */
		sd->flags &= ~(SD_BALANCE_WAKE|SD_BALANCE_NEWIDLE);
	} else {
		/* turn on idle balance on this domain */
		sd->flags |= (SD_BALANCE_WAKE|SD_BALANCE_NEWIDLE);
	}
}

static void __sdt_free(const struct cpumask *cpu_map);
static int __sdt_alloc(const struct cpumask *cpu_map);

static void __free_domain_allocs(struct s_data *d, enum s_alloc what,
				 const struct cpumask *cpu_map)
{
	switch (what) {
	case sa_rootdomain:
		if (!atomic_read(&d->rd->refcount))
			free_rootdomain(&d->rd->rcu); /* fall through */
	case sa_sd:
		free_percpu(d->sd); /* fall through */
	case sa_sd_storage:
		__sdt_free(cpu_map); /* fall through */
	case sa_none:
		break;
	}
}

static enum s_alloc __visit_domain_allocation_hell(struct s_data *d,
						   const struct cpumask *cpu_map)
{
	memset(d, 0, sizeof(*d));

	if (__sdt_alloc(cpu_map))
		return sa_sd_storage;
	d->sd = alloc_percpu(struct sched_domain *);
	if (!d->sd)
		return sa_sd_storage;
	d->rd = alloc_rootdomain();
	if (!d->rd)
		return sa_sd;
	return sa_rootdomain;
}

/*
 * NULL the sd_data elements we've used to build the sched_domain and
 * sched_group structure so that the subsequent __free_domain_allocs()
 * will not free the data we're using.
 */
static void claim_allocations(int cpu, struct sched_domain *sd)
{
	struct sd_data *sdd = sd->private;

	WARN_ON_ONCE(*per_cpu_ptr(sdd->sd, cpu) != sd);
	*per_cpu_ptr(sdd->sd, cpu) = NULL;

	if (atomic_read(&(*per_cpu_ptr(sdd->sds, cpu))->ref))
		*per_cpu_ptr(sdd->sds, cpu) = NULL;

	if (atomic_read(&(*per_cpu_ptr(sdd->sg, cpu))->ref))
		*per_cpu_ptr(sdd->sg, cpu) = NULL;

	if (atomic_read(&(*per_cpu_ptr(sdd->sgc, cpu))->ref))
		*per_cpu_ptr(sdd->sgc, cpu) = NULL;
}

#ifdef CONFIG_NUMA
static int sched_domains_numa_levels;
enum numa_topology_type sched_numa_topology_type;
static int *sched_domains_numa_distance;
int sched_max_numa_distance;
static struct cpumask ***sched_domains_numa_masks;
static int sched_domains_curr_level;
#endif

/*
 * SD_flags allowed in topology descriptions.
 *
 * These flags are purely descriptive of the topology and do not prescribe
 * behaviour. Behaviour is artificial and mapped in the below sd_init()
 * function:
 *
 *   SD_SHARE_CPUCAPACITY   - describes SMT topologies
 *   SD_SHARE_PKG_RESOURCES - describes shared caches
 *   SD_NUMA                - describes NUMA topologies
 *   SD_SHARE_POWERDOMAIN   - describes shared power domain
 *   SD_ASYM_CPUCAPACITY    - describes mixed capacity topologies
 *   SD_SHARE_CAP_STATES    - describes shared capacity states
 *
 * Odd one out, which beside describing the topology has a quirk also
 * prescribes the desired behaviour that goes along with it:
 *
 *   SD_ASYM_PACKING        - describes SMT quirks
 */
#define TOPOLOGY_SD_FLAGS		\
	(SD_SHARE_CPUCAPACITY |		\
	 SD_SHARE_PKG_RESOURCES |	\
	 SD_NUMA |			\
	 SD_ASYM_PACKING |		\
	 SD_ASYM_CPUCAPACITY |		\
	 SD_SHARE_POWERDOMAIN |		\
	 SD_SHARE_CAP_STATES)

static struct sched_domain *
sd_init(struct sched_domain_topology_level *tl,
	const struct cpumask *cpu_map,
	struct sched_domain *child, int cpu)
{
	struct sd_data *sdd = &tl->data;
	struct sched_domain *sd = *per_cpu_ptr(sdd->sd, cpu);
	int sd_id, sd_weight, sd_flags = 0;

#ifdef CONFIG_NUMA
	/*
	 * Ugly hack to pass state to sd_numa_mask()...
	 */
	sched_domains_curr_level = tl->numa_level;
#endif

	sd_weight = cpumask_weight(tl->mask(cpu));

	if (tl->sd_flags)
		sd_flags = (*tl->sd_flags)();
	if (WARN_ONCE(sd_flags & ~TOPOLOGY_SD_FLAGS,
			"wrong sd_flags in topology description\n"))
		sd_flags &= ~TOPOLOGY_SD_FLAGS;

	*sd = (struct sched_domain){
		.min_interval		= sd_weight,
		.max_interval		= 2*sd_weight,
		.busy_factor		= 32,
		.imbalance_pct		= 125,

		.cache_nice_tries	= 0,
		.busy_idx		= 0,
		.idle_idx		= 0,
		.newidle_idx		= 0,
		.wake_idx		= 0,
		.forkexec_idx		= 0,

		.flags			= 1*SD_LOAD_BALANCE
					| 1*SD_BALANCE_NEWIDLE
					| 1*SD_BALANCE_EXEC
					| 1*SD_BALANCE_FORK
					| 0*SD_BALANCE_WAKE
					| 1*SD_WAKE_AFFINE
					| 0*SD_SHARE_CPUCAPACITY
					| 0*SD_SHARE_PKG_RESOURCES
					| 0*SD_SERIALIZE
					| 0*SD_PREFER_SIBLING
					| 0*SD_NUMA
					| sd_flags
					,

		.last_balance		= jiffies,
		.balance_interval	= sd_weight,
		.smt_gain		= 0,
		.max_newidle_lb_cost	= 0,
		.next_decay_max_lb_cost	= jiffies,
		.child			= child,
#ifdef CONFIG_SCHED_DEBUG
		.name			= tl->name,
#endif
	};

	cpumask_and(sched_domain_span(sd), cpu_map, tl->mask(cpu));
	sd_id = cpumask_first(sched_domain_span(sd));

	/*
	 * Convert topological properties into behaviour.
	 */

	if (sd->flags & SD_ASYM_CPUCAPACITY) {
		struct sched_domain *t = sd;

		for_each_lower_domain(t)
			t->flags |= SD_BALANCE_WAKE;
	}

	if (sd->flags & SD_SHARE_CPUCAPACITY) {
		sd->flags |= SD_PREFER_SIBLING;
		sd->imbalance_pct = 110;
		sd->smt_gain = 1178; /* ~15% */

	} else if (sd->flags & SD_SHARE_PKG_RESOURCES) {
		sd->imbalance_pct = 117;
		sd->cache_nice_tries = 1;
		sd->busy_idx = 2;

#ifdef CONFIG_NUMA
	} else if (sd->flags & SD_NUMA) {
		sd->cache_nice_tries = 2;
		sd->busy_idx = 3;
		sd->idle_idx = 2;

		sd->flags |= SD_SERIALIZE;
		if (sched_domains_numa_distance[tl->numa_level] > RECLAIM_DISTANCE) {
			sd->flags &= ~(SD_BALANCE_EXEC |
				       SD_BALANCE_FORK |
				       SD_WAKE_AFFINE);
		}

#endif
	} else {
		sd->flags |= SD_PREFER_SIBLING;
		sd->cache_nice_tries = 1;
		sd->busy_idx = 2;
		sd->idle_idx = 1;
	}

	/*
	 * For all levels sharing cache; connect a sched_domain_shared
	 * instance.
	 */
	if (sd->flags & SD_SHARE_PKG_RESOURCES) {
		sd->shared = *per_cpu_ptr(sdd->sds, sd_id);
		atomic_inc(&sd->shared->ref);
		atomic_set(&sd->shared->nr_busy_cpus, sd_weight);
	}

	sd->private = sdd;

	return sd;
}

/*
 * Topology list, bottom-up.
 */
static struct sched_domain_topology_level default_topology[] = {
#ifdef CONFIG_SCHED_SMT
	{ cpu_smt_mask, cpu_smt_flags, SD_INIT_NAME(SMT) },
#endif
#ifdef CONFIG_SCHED_MC
	{ cpu_coregroup_mask, cpu_core_flags, SD_INIT_NAME(MC) },
#endif
	{ cpu_cpu_mask, SD_INIT_NAME(DIE) },
	{ NULL, },
};

static struct sched_domain_topology_level *sched_domain_topology =
	default_topology;

#define for_each_sd_topology(tl)			\
	for (tl = sched_domain_topology; tl->mask; tl++)

void set_sched_topology(struct sched_domain_topology_level *tl)
{
	if (WARN_ON_ONCE(sched_smp_initialized))
		return;

	sched_domain_topology = tl;
}

#ifdef CONFIG_NUMA

static const struct cpumask *sd_numa_mask(int cpu)
{
	return sched_domains_numa_masks[sched_domains_curr_level][cpu_to_node(cpu)];
}

static void sched_numa_warn(const char *str)
{
	static int done = false;
	int i,j;

	if (done)
		return;

	done = true;

	printk(KERN_WARNING "ERROR: %s\n\n", str);

	for (i = 0; i < nr_node_ids; i++) {
		printk(KERN_WARNING "  ");
		for (j = 0; j < nr_node_ids; j++)
			printk(KERN_CONT "%02d ", node_distance(i,j));
		printk(KERN_CONT "\n");
	}
	printk(KERN_WARNING "\n");
}

bool find_numa_distance(int distance)
{
	int i;

	if (distance == node_distance(0, 0))
		return true;

	for (i = 0; i < sched_domains_numa_levels; i++) {
		if (sched_domains_numa_distance[i] == distance)
			return true;
	}

	return false;
}

/*
 * A system can have three types of NUMA topology:
 * NUMA_DIRECT: all nodes are directly connected, or not a NUMA system
 * NUMA_GLUELESS_MESH: some nodes reachable through intermediary nodes
 * NUMA_BACKPLANE: nodes can reach other nodes through a backplane
 *
 * The difference between a glueless mesh topology and a backplane
 * topology lies in whether communication between not directly
 * connected nodes goes through intermediary nodes (where programs
 * could run), or through backplane controllers. This affects
 * placement of programs.
 *
 * The type of topology can be discerned with the following tests:
 * - If the maximum distance between any nodes is 1 hop, the system
 *   is directly connected.
 * - If for two nodes A and B, located N > 1 hops away from each other,
 *   there is an intermediary node C, which is < N hops away from both
 *   nodes A and B, the system is a glueless mesh.
 */
static void init_numa_topology_type(void)
{
	int a, b, c, n;

	n = sched_max_numa_distance;

	if (sched_domains_numa_levels <= 1) {
		sched_numa_topology_type = NUMA_DIRECT;
		return;
	}

	for_each_online_node(a) {
		for_each_online_node(b) {
			/* Find two nodes furthest removed from each other. */
			if (node_distance(a, b) < n)
				continue;

			/* Is there an intermediary node between a and b? */
			for_each_online_node(c) {
				if (node_distance(a, c) < n &&
				    node_distance(b, c) < n) {
					sched_numa_topology_type =
							NUMA_GLUELESS_MESH;
					return;
				}
			}

			sched_numa_topology_type = NUMA_BACKPLANE;
			return;
		}
	}
}

static void sched_init_numa(void)
{
	int next_distance, curr_distance = node_distance(0, 0);
	struct sched_domain_topology_level *tl;
	int level = 0;
	int i, j, k;

	sched_domains_numa_distance = kzalloc(sizeof(int) * nr_node_ids, GFP_KERNEL);
	if (!sched_domains_numa_distance)
		return;

	/*
	 * O(nr_nodes^2) deduplicating selection sort -- in order to find the
	 * unique distances in the node_distance() table.
	 *
	 * Assumes node_distance(0,j) includes all distances in
	 * node_distance(i,j) in order to avoid cubic time.
	 */
	next_distance = curr_distance;
	for (i = 0; i < nr_node_ids; i++) {
		for (j = 0; j < nr_node_ids; j++) {
			for (k = 0; k < nr_node_ids; k++) {
				int distance = node_distance(i, k);

				if (distance > curr_distance &&
				    (distance < next_distance ||
				     next_distance == curr_distance))
					next_distance = distance;

				/*
				 * While not a strong assumption it would be nice to know
				 * about cases where if node A is connected to B, B is not
				 * equally connected to A.
				 */
				if (sched_debug() && node_distance(k, i) != distance)
					sched_numa_warn("Node-distance not symmetric");

				if (sched_debug() && i && !find_numa_distance(distance))
					sched_numa_warn("Node-0 not representative");
			}
			if (next_distance != curr_distance) {
				sched_domains_numa_distance[level++] = next_distance;
				sched_domains_numa_levels = level;
				curr_distance = next_distance;
			} else break;
		}

		/*
		 * In case of sched_debug() we verify the above assumption.
		 */
		if (!sched_debug())
			break;
	}

	if (!level)
		return;

	/*
	 * 'level' contains the number of unique distances, excluding the
	 * identity distance node_distance(i,i).
	 *
	 * The sched_domains_numa_distance[] array includes the actual distance
	 * numbers.
	 */

	/*
	 * Here, we should temporarily reset sched_domains_numa_levels to 0.
	 * If it fails to allocate memory for array sched_domains_numa_masks[][],
	 * the array will contain less then 'level' members. This could be
	 * dangerous when we use it to iterate array sched_domains_numa_masks[][]
	 * in other functions.
	 *
	 * We reset it to 'level' at the end of this function.
	 */
	sched_domains_numa_levels = 0;

	sched_domains_numa_masks = kzalloc(sizeof(void *) * level, GFP_KERNEL);
	if (!sched_domains_numa_masks)
		return;

	/*
	 * Now for each level, construct a mask per node which contains all
	 * cpus of nodes that are that many hops away from us.
	 */
	for (i = 0; i < level; i++) {
		sched_domains_numa_masks[i] =
			kzalloc(nr_node_ids * sizeof(void *), GFP_KERNEL);
		if (!sched_domains_numa_masks[i])
			return;

		for (j = 0; j < nr_node_ids; j++) {
			struct cpumask *mask = kzalloc(cpumask_size(), GFP_KERNEL);
			if (!mask)
				return;

			sched_domains_numa_masks[i][j] = mask;

			for_each_node(k) {
				if (node_distance(j, k) > sched_domains_numa_distance[i])
					continue;

				cpumask_or(mask, mask, cpumask_of_node(k));
			}
		}
	}

	/* Compute default topology size */
	for (i = 0; sched_domain_topology[i].mask; i++);

	tl = kzalloc((i + level + 1) *
			sizeof(struct sched_domain_topology_level), GFP_KERNEL);
	if (!tl)
		return;

	/*
	 * Copy the default topology bits..
	 */
	for (i = 0; sched_domain_topology[i].mask; i++)
		tl[i] = sched_domain_topology[i];

	/*
	 * .. and append 'j' levels of NUMA goodness.
	 */
	for (j = 0; j < level; i++, j++) {
		tl[i] = (struct sched_domain_topology_level){
			.mask = sd_numa_mask,
			.sd_flags = cpu_numa_flags,
			.flags = SDTL_OVERLAP,
			.numa_level = j,
			SD_INIT_NAME(NUMA)
		};
	}

	sched_domain_topology = tl;

	sched_domains_numa_levels = level;
	sched_max_numa_distance = sched_domains_numa_distance[level - 1];

	init_numa_topology_type();
}

static void sched_domains_numa_masks_set(unsigned int cpu)
{
	int node = cpu_to_node(cpu);
	int i, j;

	for (i = 0; i < sched_domains_numa_levels; i++) {
		for (j = 0; j < nr_node_ids; j++) {
			if (node_distance(j, node) <= sched_domains_numa_distance[i])
				cpumask_set_cpu(cpu, sched_domains_numa_masks[i][j]);
		}
	}
}

static void sched_domains_numa_masks_clear(unsigned int cpu)
{
	int i, j;

	for (i = 0; i < sched_domains_numa_levels; i++) {
		for (j = 0; j < nr_node_ids; j++)
			cpumask_clear_cpu(cpu, sched_domains_numa_masks[i][j]);
	}
}

#else
static inline void sched_init_numa(void) { }
static void sched_domains_numa_masks_set(unsigned int cpu) { }
static void sched_domains_numa_masks_clear(unsigned int cpu) { }
#endif /* CONFIG_NUMA */

static int __sdt_alloc(const struct cpumask *cpu_map)
{
	struct sched_domain_topology_level *tl;
	int j;

	for_each_sd_topology(tl) {
		struct sd_data *sdd = &tl->data;

		sdd->sd = alloc_percpu(struct sched_domain *);
		if (!sdd->sd)
			return -ENOMEM;

		sdd->sds = alloc_percpu(struct sched_domain_shared *);
		if (!sdd->sds)
			return -ENOMEM;

		sdd->sg = alloc_percpu(struct sched_group *);
		if (!sdd->sg)
			return -ENOMEM;

		sdd->sgc = alloc_percpu(struct sched_group_capacity *);
		if (!sdd->sgc)
			return -ENOMEM;

		for_each_cpu(j, cpu_map) {
			struct sched_domain *sd;
			struct sched_domain_shared *sds;
			struct sched_group *sg;
			struct sched_group_capacity *sgc;

			sd = kzalloc_node(sizeof(struct sched_domain) + cpumask_size(),
					GFP_KERNEL, cpu_to_node(j));
			if (!sd)
				return -ENOMEM;

			*per_cpu_ptr(sdd->sd, j) = sd;

			sds = kzalloc_node(sizeof(struct sched_domain_shared),
					GFP_KERNEL, cpu_to_node(j));
			if (!sds)
				return -ENOMEM;

			*per_cpu_ptr(sdd->sds, j) = sds;

			sg = kzalloc_node(sizeof(struct sched_group) + cpumask_size(),
					GFP_KERNEL, cpu_to_node(j));
			if (!sg)
				return -ENOMEM;

			sg->next = sg;

			*per_cpu_ptr(sdd->sg, j) = sg;

			sgc = kzalloc_node(sizeof(struct sched_group_capacity) + cpumask_size(),
					GFP_KERNEL, cpu_to_node(j));
			if (!sgc)
				return -ENOMEM;

			*per_cpu_ptr(sdd->sgc, j) = sgc;
		}
	}

	return 0;
}

static void __sdt_free(const struct cpumask *cpu_map)
{
	struct sched_domain_topology_level *tl;
	int j;

	for_each_sd_topology(tl) {
		struct sd_data *sdd = &tl->data;

		for_each_cpu(j, cpu_map) {
			struct sched_domain *sd;

			if (sdd->sd) {
				sd = *per_cpu_ptr(sdd->sd, j);
				if (sd && (sd->flags & SD_OVERLAP))
					free_sched_groups(sd->groups, 0);
				kfree(*per_cpu_ptr(sdd->sd, j));
			}

			if (sdd->sds)
				kfree(*per_cpu_ptr(sdd->sds, j));
			if (sdd->sg)
				kfree(*per_cpu_ptr(sdd->sg, j));
			if (sdd->sgc)
				kfree(*per_cpu_ptr(sdd->sgc, j));
		}
		free_percpu(sdd->sd);
		sdd->sd = NULL;
		free_percpu(sdd->sds);
		sdd->sds = NULL;
		free_percpu(sdd->sg);
		sdd->sg = NULL;
		free_percpu(sdd->sgc);
		sdd->sgc = NULL;
	}
}

struct sched_domain *build_sched_domain(struct sched_domain_topology_level *tl,
		const struct cpumask *cpu_map, struct sched_domain_attr *attr,
		struct sched_domain *child, int cpu)
{
	struct sched_domain *sd = sd_init(tl, cpu_map, child, cpu);

	if (child) {
		sd->level = child->level + 1;
		sched_domain_level_max = max(sched_domain_level_max, sd->level);
		child->parent = sd;

		if (!cpumask_subset(sched_domain_span(child),
				    sched_domain_span(sd))) {
			pr_err("BUG: arch topology borken\n");
#ifdef CONFIG_SCHED_DEBUG
			pr_err("     the %s domain not a subset of the %s domain\n",
					child->name, sd->name);
#endif
			/* Fixup, ensure @sd has at least @child cpus. */
			cpumask_or(sched_domain_span(sd),
				   sched_domain_span(sd),
				   sched_domain_span(child));
		}

	}
	set_domain_attribute(sd, attr);

	return sd;
}

/*
 * Build sched domains for a given set of cpus and attach the sched domains
 * to the individual cpus
 */
static int build_sched_domains(const struct cpumask *cpu_map,
			       struct sched_domain_attr *attr)
{
	enum s_alloc alloc_state;
	struct sched_domain *sd;
	struct s_data d;
	int i, ret = -ENOMEM;

	alloc_state = __visit_domain_allocation_hell(&d, cpu_map);
	if (alloc_state != sa_rootdomain)
		goto error;

	/* Set up domains for cpus specified by the cpu_map. */
	for_each_cpu(i, cpu_map) {
		struct sched_domain_topology_level *tl;

		sd = NULL;
		for_each_sd_topology(tl) {
			sd = build_sched_domain(tl, cpu_map, attr, sd, i);
			if (tl == sched_domain_topology)
				*per_cpu_ptr(d.sd, i) = sd;
			if (tl->flags & SDTL_OVERLAP || sched_feat(FORCE_SD_OVERLAP))
				sd->flags |= SD_OVERLAP;
		}
	}

	/* Build the groups for the domains */
	for_each_cpu(i, cpu_map) {
		for (sd = *per_cpu_ptr(d.sd, i); sd; sd = sd->parent) {
			sd->span_weight = cpumask_weight(sched_domain_span(sd));
			if (sd->flags & SD_OVERLAP) {
				if (build_overlap_sched_groups(sd, i))
					goto error;
			} else {
				if (build_sched_groups(sd, i))
					goto error;
			}
		}
	}

	/* Calculate CPU capacity for physical packages and nodes */
	for (i = nr_cpumask_bits-1; i >= 0; i--) {
		struct sched_domain_topology_level *tl = sched_domain_topology;

		if (!cpumask_test_cpu(i, cpu_map))
			continue;

		for (sd = *per_cpu_ptr(d.sd, i); sd; sd = sd->parent, tl++) {
			init_sched_energy(i, sd, tl->energy);
			claim_allocations(i, sd);
			init_sched_groups_capacity(i, sd);
		}
	}

	/* Attach the domains */
	rcu_read_lock();
	for_each_cpu(i, cpu_map) {
		int max_cpu = READ_ONCE(d.rd->max_cap_orig_cpu);
		int min_cpu = READ_ONCE(d.rd->min_cap_orig_cpu);

		if ((max_cpu < 0) || (cpu_rq(i)->cpu_capacity_orig >
		    cpu_rq(max_cpu)->cpu_capacity_orig))
			WRITE_ONCE(d.rd->max_cap_orig_cpu, i);

		if ((min_cpu < 0) || (cpu_rq(i)->cpu_capacity_orig <
		    cpu_rq(min_cpu)->cpu_capacity_orig))
			WRITE_ONCE(d.rd->min_cap_orig_cpu, i);

		sd = *per_cpu_ptr(d.sd, i);

		cpu_attach_domain(sd, d.rd, i);
	}
	rcu_read_unlock();

	ret = 0;
error:
	__free_domain_allocs(&d, alloc_state, cpu_map);
	return ret;
}

static cpumask_var_t *doms_cur;	/* current sched domains */
static int ndoms_cur;		/* number of sched domains in 'doms_cur' */
static struct sched_domain_attr *dattr_cur;
				/* attribues of custom domains in 'doms_cur' */

/*
 * Special case: If a kmalloc of a doms_cur partition (array of
 * cpumask) fails, then fallback to a single sched domain,
 * as determined by the single cpumask fallback_doms.
 */
static cpumask_var_t fallback_doms;

/*
 * arch_update_cpu_topology lets virtualized architectures update the
 * cpu core maps. It is supposed to return 1 if the topology changed
 * or 0 if it stayed the same.
 */
int __weak arch_update_cpu_topology(void)
{
	return 0;
}

cpumask_var_t *alloc_sched_domains(unsigned int ndoms)
{
	int i;
	cpumask_var_t *doms;

	doms = kmalloc(sizeof(*doms) * ndoms, GFP_KERNEL);
	if (!doms)
		return NULL;
	for (i = 0; i < ndoms; i++) {
		if (!alloc_cpumask_var(&doms[i], GFP_KERNEL)) {
			free_sched_domains(doms, i);
			return NULL;
		}
	}
	return doms;
}

void free_sched_domains(cpumask_var_t doms[], unsigned int ndoms)
{
	unsigned int i;
	for (i = 0; i < ndoms; i++)
		free_cpumask_var(doms[i]);
	kfree(doms);
}

/*
 * Set up scheduler domains and groups. Callers must hold the hotplug lock.
 * For now this just excludes isolated cpus, but could be used to
 * exclude other special cases in the future.
 */
static int init_sched_domains(const struct cpumask *cpu_map)
{
	int err;

	arch_update_cpu_topology();
	ndoms_cur = 1;
	doms_cur = alloc_sched_domains(ndoms_cur);
	if (!doms_cur)
		doms_cur = &fallback_doms;
	cpumask_andnot(doms_cur[0], cpu_map, cpu_isolated_map);
	err = build_sched_domains(doms_cur[0], NULL);
	register_sched_domain_sysctl();

	return err;
}

/*
 * Detach sched domains from a group of cpus specified in cpu_map
 * These cpus will now be attached to the NULL domain
 */
static void detach_destroy_domains(const struct cpumask *cpu_map)
{
	int i;

	rcu_read_lock();
	for_each_cpu(i, cpu_map)
		cpu_attach_domain(NULL, &def_root_domain, i);
	rcu_read_unlock();
}

/* handle null as "default" */
static int dattrs_equal(struct sched_domain_attr *cur, int idx_cur,
			struct sched_domain_attr *new, int idx_new)
{
	struct sched_domain_attr tmp;

	/* fast path */
	if (!new && !cur)
		return 1;

	tmp = SD_ATTR_INIT;
	return !memcmp(cur ? (cur + idx_cur) : &tmp,
			new ? (new + idx_new) : &tmp,
			sizeof(struct sched_domain_attr));
}

/*
 * Partition sched domains as specified by the 'ndoms_new'
 * cpumasks in the array doms_new[] of cpumasks. This compares
 * doms_new[] to the current sched domain partitioning, doms_cur[].
 * It destroys each deleted domain and builds each new domain.
 *
 * 'doms_new' is an array of cpumask_var_t's of length 'ndoms_new'.
 * The masks don't intersect (don't overlap.) We should setup one
 * sched domain for each mask. CPUs not in any of the cpumasks will
 * not be load balanced. If the same cpumask appears both in the
 * current 'doms_cur' domains and in the new 'doms_new', we can leave
 * it as it is.
 *
 * The passed in 'doms_new' should be allocated using
 * alloc_sched_domains.  This routine takes ownership of it and will
 * free_sched_domains it when done with it. If the caller failed the
 * alloc call, then it can pass in doms_new == NULL && ndoms_new == 1,
 * and partition_sched_domains() will fallback to the single partition
 * 'fallback_doms', it also forces the domains to be rebuilt.
 *
 * If doms_new == NULL it will be replaced with cpu_online_mask.
 * ndoms_new == 0 is a special case for destroying existing domains,
 * and it will not create the default domain.
 *
 * Call with hotplug lock held
 */
void partition_sched_domains(int ndoms_new, cpumask_var_t doms_new[],
			     struct sched_domain_attr *dattr_new)
{
	int i, j, n;
	int new_topology;

	mutex_lock(&sched_domains_mutex);

	/* always unregister in case we don't destroy any domains */
	unregister_sched_domain_sysctl();

	/* Let architecture update cpu core mappings. */
	new_topology = arch_update_cpu_topology();

	n = doms_new ? ndoms_new : 0;

	/* Destroy deleted domains */
	for (i = 0; i < ndoms_cur; i++) {
		for (j = 0; j < n && !new_topology; j++) {
			if (cpumask_equal(doms_cur[i], doms_new[j])
			    && dattrs_equal(dattr_cur, i, dattr_new, j))
				goto match1;
		}
		/* no match - a current sched domain not in new doms_new[] */
		detach_destroy_domains(doms_cur[i]);
match1:
		;
	}

	n = ndoms_cur;
	if (doms_new == NULL) {
		n = 0;
		doms_new = &fallback_doms;
		cpumask_andnot(doms_new[0], cpu_active_mask, cpu_isolated_map);
		WARN_ON_ONCE(dattr_new);
	}

	/* Build new domains */
	for (i = 0; i < ndoms_new; i++) {
		for (j = 0; j < n && !new_topology; j++) {
			if (cpumask_equal(doms_new[i], doms_cur[j])
			    && dattrs_equal(dattr_new, i, dattr_cur, j))
				goto match2;
		}
		/* no match - add a new doms_new */
		build_sched_domains(doms_new[i], dattr_new ? dattr_new + i : NULL);
match2:
		;
	}

	/* Remember the new sched domains */
	if (doms_cur != &fallback_doms)
		free_sched_domains(doms_cur, ndoms_cur);
	kfree(dattr_cur);	/* kfree(NULL) is safe */
	doms_cur = doms_new;
	dattr_cur = dattr_new;
	ndoms_cur = ndoms_new;

	register_sched_domain_sysctl();

	mutex_unlock(&sched_domains_mutex);
}

static int num_cpus_frozen;	/* used to mark begin/end of suspend/resume */

/*
 * Update cpusets according to cpu_active mask.  If cpusets are
 * disabled, cpuset_update_active_cpus() becomes a simple wrapper
 * around partition_sched_domains().
 *
 * If we come here as part of a suspend/resume, don't touch cpusets because we
 * want to restore it back to its original state upon resume anyway.
 */
static void cpuset_cpu_active(void)
{
	if (cpuhp_tasks_frozen) {
		/*
		 * num_cpus_frozen tracks how many CPUs are involved in suspend
		 * resume sequence. As long as this is not the last online
		 * operation in the resume sequence, just build a single sched
		 * domain, ignoring cpusets.
		 */
		partition_sched_domains(1, NULL, NULL);
		if (--num_cpus_frozen)
			return;
		/*
		 * This is the last CPU online operation. So fall through and
		 * restore the original sched domains by considering the
		 * cpuset configurations.
		 */
		cpuset_force_rebuild();
	}
	cpuset_update_active_cpus(true);
}

static int cpuset_cpu_inactive(unsigned int cpu)
{
	unsigned long flags;
	struct dl_bw *dl_b;
	bool overflow;
	int cpus;

	if (!cpuhp_tasks_frozen) {
		rcu_read_lock_sched();
		dl_b = dl_bw_of(cpu);

		raw_spin_lock_irqsave(&dl_b->lock, flags);
		cpus = dl_bw_cpus(cpu);
		overflow = __dl_overflow(dl_b, cpus, 0, 0);
		raw_spin_unlock_irqrestore(&dl_b->lock, flags);

		rcu_read_unlock_sched();

		if (overflow)
			return -EBUSY;
		cpuset_update_active_cpus(false);
	} else {
		num_cpus_frozen++;
		partition_sched_domains(1, NULL, NULL);
	}
	return 0;
}

int sched_cpu_activate(unsigned int cpu)
{
	struct rq *rq = cpu_rq(cpu);
	unsigned long flags;

	set_cpu_active(cpu, true);

	if (sched_smp_initialized) {
		sched_domains_numa_masks_set(cpu);
		cpuset_cpu_active();
	}

	/*
	 * Put the rq online, if not already. This happens:
	 *
	 * 1) In the early boot process, because we build the real domains
	 *    after all cpus have been brought up.
	 *
	 * 2) At runtime, if cpuset_cpu_active() fails to rebuild the
	 *    domains.
	 */
	raw_spin_lock_irqsave(&rq->lock, flags);
	if (rq->rd) {
		BUG_ON(!cpumask_test_cpu(cpu, rq->rd->span));
		set_rq_online(rq);
	}
	raw_spin_unlock_irqrestore(&rq->lock, flags);

	update_max_interval();

	return 0;
}

int sched_cpu_deactivate(unsigned int cpu)
{
	int ret;

	set_cpu_active(cpu, false);
	/*
	 * We've cleared cpu_active_mask, wait for all preempt-disabled and RCU
	 * users of this state to go away such that all new such users will
	 * observe it.
	 *
	 * For CONFIG_PREEMPT we have preemptible RCU and its sync_rcu() might
	 * not imply sync_sched(), so wait for both.
	 *
	 * Do sync before park smpboot threads to take care the rcu boost case.
	 */
	if (IS_ENABLED(CONFIG_PREEMPT))
		synchronize_rcu_mult(call_rcu, call_rcu_sched);
	else
		synchronize_rcu();

	if (!sched_smp_initialized)
		return 0;

	ret = cpuset_cpu_inactive(cpu);
	if (ret) {
		set_cpu_active(cpu, true);
		return ret;
	}
	sched_domains_numa_masks_clear(cpu);
	return 0;
}

static void sched_rq_cpu_starting(unsigned int cpu)
{
	struct rq *rq = cpu_rq(cpu);

	rq->calc_load_update = calc_load_update;
	update_max_interval();
}

int sched_cpu_starting(unsigned int cpu)
{
	set_cpu_rq_start_time(cpu);
	sched_rq_cpu_starting(cpu);
	return 0;
}

#ifdef CONFIG_HOTPLUG_CPU
int sched_cpu_dying(unsigned int cpu)
{
	struct rq *rq = cpu_rq(cpu);
	unsigned long flags;

	/* Handle pending wakeups and then migrate everything off */
	sched_ttwu_pending();
	raw_spin_lock_irqsave(&rq->lock, flags);

	walt_migrate_sync_cpu(cpu);

	if (rq->rd) {
		BUG_ON(!cpumask_test_cpu(cpu, rq->rd->span));
		set_rq_offline(rq);
	}
	migrate_tasks(rq);
	BUG_ON(rq->nr_running != 1);
	raw_spin_unlock_irqrestore(&rq->lock, flags);
	calc_load_migrate(rq);
	update_max_interval();
	nohz_balance_exit_idle(cpu);
	hrtick_clear(rq);
	return 0;
}
#endif

void __init sched_init_smp(void)
{
	cpumask_var_t non_isolated_cpus;

	walt_init_cpu_efficiency();
	alloc_cpumask_var(&non_isolated_cpus, GFP_KERNEL);
	alloc_cpumask_var(&fallback_doms, GFP_KERNEL);

	sched_init_numa();

	/*
	 * There's no userspace yet to cause hotplug operations; hence all the
	 * cpu masks are stable and all blatant races in the below code cannot
	 * happen.
	 */
	mutex_lock(&sched_domains_mutex);
	init_sched_domains(cpu_active_mask);
	cpumask_andnot(non_isolated_cpus, cpu_possible_mask, cpu_isolated_map);
	if (cpumask_empty(non_isolated_cpus))
		cpumask_set_cpu(smp_processor_id(), non_isolated_cpus);
	mutex_unlock(&sched_domains_mutex);

	/* Move init over to a non-isolated CPU */
	if (set_cpus_allowed_ptr(current, non_isolated_cpus) < 0)
		BUG();
	sched_init_granularity();
	free_cpumask_var(non_isolated_cpus);

	init_sched_rt_class();
	init_sched_dl_class();
	sched_smp_initialized = true;
}

static int __init migration_init(void)
{
	sched_rq_cpu_starting(smp_processor_id());
	return 0;
}
early_initcall(migration_init);

#else
void __init sched_init_smp(void)
{
	sched_init_granularity();
}
#endif /* CONFIG_SMP */

int in_sched_functions(unsigned long addr)
{
	return in_lock_functions(addr) ||
		(addr >= (unsigned long)__sched_text_start
		&& addr < (unsigned long)__sched_text_end);
}

#ifdef CONFIG_CGROUP_SCHED
/*
 * Default task group.
 * Every task in system belongs to this group at bootup.
 */
struct task_group root_task_group;
LIST_HEAD(task_groups);

/* Cacheline aligned slab cache for task_group */
static struct kmem_cache *task_group_cache __read_mostly;
#endif

DECLARE_PER_CPU(cpumask_var_t, load_balance_mask);
DECLARE_PER_CPU(cpumask_var_t, select_idle_mask);

#define WAIT_TABLE_BITS 8
#define WAIT_TABLE_SIZE (1 << WAIT_TABLE_BITS)
static wait_queue_head_t bit_wait_table[WAIT_TABLE_SIZE] __cacheline_aligned;

wait_queue_head_t *bit_waitqueue(void *word, int bit)
{
	const int shift = BITS_PER_LONG == 32 ? 5 : 6;
	unsigned long val = (unsigned long)word << shift | bit;

	return bit_wait_table + hash_long(val, WAIT_TABLE_BITS);
}
EXPORT_SYMBOL(bit_waitqueue);

void __init sched_init(void)
{
	int i, j;
	unsigned long alloc_size = 0, ptr;

	for (i = 0; i < WAIT_TABLE_SIZE; i++)
		init_waitqueue_head(bit_wait_table + i);

#ifdef CONFIG_FAIR_GROUP_SCHED
	alloc_size += 2 * nr_cpu_ids * sizeof(void **);
#endif
#ifdef CONFIG_RT_GROUP_SCHED
	alloc_size += 2 * nr_cpu_ids * sizeof(void **);
#endif
	if (alloc_size) {
		ptr = (unsigned long)kzalloc(alloc_size, GFP_NOWAIT);

#ifdef CONFIG_FAIR_GROUP_SCHED
		root_task_group.se = (struct sched_entity **)ptr;
		ptr += nr_cpu_ids * sizeof(void **);

		root_task_group.cfs_rq = (struct cfs_rq **)ptr;
		ptr += nr_cpu_ids * sizeof(void **);

#endif /* CONFIG_FAIR_GROUP_SCHED */
#ifdef CONFIG_RT_GROUP_SCHED
		root_task_group.rt_se = (struct sched_rt_entity **)ptr;
		ptr += nr_cpu_ids * sizeof(void **);

		root_task_group.rt_rq = (struct rt_rq **)ptr;
		ptr += nr_cpu_ids * sizeof(void **);

#endif /* CONFIG_RT_GROUP_SCHED */
	}
#ifdef CONFIG_CPUMASK_OFFSTACK
	for_each_possible_cpu(i) {
		per_cpu(load_balance_mask, i) = (cpumask_var_t)kzalloc_node(
			cpumask_size(), GFP_KERNEL, cpu_to_node(i));
		per_cpu(select_idle_mask, i) = (cpumask_var_t)kzalloc_node(
			cpumask_size(), GFP_KERNEL, cpu_to_node(i));
	}
#endif /* CONFIG_CPUMASK_OFFSTACK */

	init_rt_bandwidth(&def_rt_bandwidth,
			global_rt_period(), global_rt_runtime());
	init_dl_bandwidth(&def_dl_bandwidth,
			global_rt_period(), global_rt_runtime());

#ifdef CONFIG_SMP
	init_defrootdomain();
#endif

#ifdef CONFIG_RT_GROUP_SCHED
	init_rt_bandwidth(&root_task_group.rt_bandwidth,
			global_rt_period(), global_rt_runtime());
#endif /* CONFIG_RT_GROUP_SCHED */

#ifdef CONFIG_CGROUP_SCHED
	task_group_cache = KMEM_CACHE(task_group, 0);

	list_add(&root_task_group.list, &task_groups);
	INIT_LIST_HEAD(&root_task_group.children);
	INIT_LIST_HEAD(&root_task_group.siblings);
	autogroup_init(&init_task);
#endif /* CONFIG_CGROUP_SCHED */

	for_each_possible_cpu(i) {
		struct rq *rq;

		rq = cpu_rq(i);
		raw_spin_lock_init(&rq->lock);
		rq->nr_running = 0;
		rq->calc_load_active = 0;
		rq->calc_load_update = jiffies + LOAD_FREQ;
		init_cfs_rq(&rq->cfs);
		init_rt_rq(&rq->rt);
		init_dl_rq(&rq->dl);
#ifdef CONFIG_FAIR_GROUP_SCHED
		root_task_group.shares = ROOT_TASK_GROUP_LOAD;
		INIT_LIST_HEAD(&rq->leaf_cfs_rq_list);
		rq->tmp_alone_branch = &rq->leaf_cfs_rq_list;
		/*
		 * How much cpu bandwidth does root_task_group get?
		 *
		 * In case of task-groups formed thr' the cgroup filesystem, it
		 * gets 100% of the cpu resources in the system. This overall
		 * system cpu resource is divided among the tasks of
		 * root_task_group and its child task-groups in a fair manner,
		 * based on each entity's (task or task-group's) weight
		 * (se->load.weight).
		 *
		 * In other words, if root_task_group has 10 tasks of weight
		 * 1024) and two child groups A0 and A1 (of weight 1024 each),
		 * then A0's share of the cpu resource is:
		 *
		 *	A0's bandwidth = 1024 / (10*1024 + 1024 + 1024) = 8.33%
		 *
		 * We achieve this by letting root_task_group's tasks sit
		 * directly in rq->cfs (i.e root_task_group->se[] = NULL).
		 */
		init_cfs_bandwidth(&root_task_group.cfs_bandwidth);
		init_tg_cfs_entry(&root_task_group, &rq->cfs, NULL, i, NULL);
#endif /* CONFIG_FAIR_GROUP_SCHED */

		rq->rt.rt_runtime = def_rt_bandwidth.rt_runtime;
#ifdef CONFIG_RT_GROUP_SCHED
		init_tg_rt_entry(&root_task_group, &rq->rt, NULL, i, NULL);
#endif

		for (j = 0; j < CPU_LOAD_IDX_MAX; j++)
			rq->cpu_load[j] = 0;

#ifdef CONFIG_SMP
		rq->sd = NULL;
		rq->rd = NULL;
		rq->cpu_capacity = rq->cpu_capacity_orig = SCHED_CAPACITY_SCALE;
		rq->balance_callback = NULL;
		rq->active_balance = 0;
		rq->next_balance = jiffies;
		rq->push_cpu = 0;
		rq->push_task = NULL;
		rq->cpu = i;
		rq->online = 0;
		rq->idle_stamp = 0;
		rq->avg_idle = 2*sysctl_sched_migration_cost;
		rq->max_idle_balance_cost = sysctl_sched_migration_cost;
#ifdef CONFIG_SCHED_WALT
		rq->cur_irqload = 0;
		rq->avg_irqload = 0;
		rq->irqload_ts = 0;
#endif

		INIT_LIST_HEAD(&rq->cfs_tasks);

		rq_attach_root(rq, &def_root_domain);
#ifdef CONFIG_NO_HZ_COMMON
		rq->last_load_update_tick = jiffies;
		rq->nohz_flags = 0;
#endif
#ifdef CONFIG_NO_HZ_FULL
		rq->last_sched_tick = 0;
#endif
#endif /* CONFIG_SMP */
		init_rq_hrtick(rq);
		atomic_set(&rq->nr_iowait, 0);
	}

	set_load_weight(&init_task);

	/*
	 * The boot idle thread does lazy MMU switching as well:
	 */
	atomic_inc(&init_mm.mm_count);
	enter_lazy_tlb(&init_mm, current);

	/*
	 * Make us the idle thread. Technically, schedule() should not be
	 * called from this thread, however somewhere below it might be,
	 * but because we are the idle thread, we just pick up running again
	 * when this runqueue becomes "idle".
	 */
	init_idle(current, smp_processor_id());

	calc_load_update = jiffies + LOAD_FREQ;

#ifdef CONFIG_SMP
	zalloc_cpumask_var(&sched_domains_tmpmask, GFP_NOWAIT);
	/* May be allocated at isolcpus cmdline parse time */
	if (cpu_isolated_map == NULL)
		zalloc_cpumask_var(&cpu_isolated_map, GFP_NOWAIT);
	idle_thread_set_boot_cpu();
	set_cpu_rq_start_time(smp_processor_id());
#endif
	init_sched_fair_class();

	init_schedstats();

	scheduler_running = 1;
}

#ifdef CONFIG_DEBUG_ATOMIC_SLEEP
static inline int preempt_count_equals(int preempt_offset)
{
	int nested = preempt_count() + rcu_preempt_depth();

	return (nested == preempt_offset);
}

static int __might_sleep_init_called;
int __init __might_sleep_init(void)
{
	__might_sleep_init_called = 1;
	return 0;
}
early_initcall(__might_sleep_init);

void __might_sleep(const char *file, int line, int preempt_offset)
{
	/*
	 * Blocking primitives will set (and therefore destroy) current->state,
	 * since we will exit with TASK_RUNNING make sure we enter with it,
	 * otherwise we will destroy state.
	 */
	WARN_ONCE(current->state != TASK_RUNNING && current->task_state_change,
			"do not call blocking ops when !TASK_RUNNING; "
			"state=%lx set at [<%p>] %pS\n",
			current->state,
			(void *)current->task_state_change,
			(void *)current->task_state_change);

	___might_sleep(file, line, preempt_offset);
}
EXPORT_SYMBOL(__might_sleep);

void ___might_sleep(const char *file, int line, int preempt_offset)
{
	static unsigned long prev_jiffy;	/* ratelimiting */
	unsigned long preempt_disable_ip;

	rcu_sleep_check(); /* WARN_ON_ONCE() by default, no rate limit reqd. */
	if ((preempt_count_equals(preempt_offset) && !irqs_disabled() &&
	     !is_idle_task(current)) || oops_in_progress)
		return;
	if (system_state != SYSTEM_RUNNING &&
	    (!__might_sleep_init_called || system_state != SYSTEM_BOOTING))
		return;
	if (time_before(jiffies, prev_jiffy + HZ) && prev_jiffy)
		return;
	prev_jiffy = jiffies;

	/* Save this before calling printk(), since that will clobber it */
	preempt_disable_ip = get_preempt_disable_ip(current);

	printk(KERN_ERR
		"BUG: sleeping function called from invalid context at %s:%d\n",
			file, line);
	printk(KERN_ERR
		"in_atomic(): %d, irqs_disabled(): %d, pid: %d, name: %s\n",
			in_atomic(), irqs_disabled(),
			current->pid, current->comm);

	if (task_stack_end_corrupted(current))
		printk(KERN_EMERG "Thread overran stack, or stack corrupted\n");

	debug_show_held_locks(current);
	if (irqs_disabled())
		print_irqtrace_events(current);
	if (IS_ENABLED(CONFIG_DEBUG_PREEMPT)
	    && !preempt_count_equals(preempt_offset)) {
		pr_err("Preemption disabled at:");
		print_ip_sym(preempt_disable_ip);
		pr_cont("\n");
	}
	dump_stack();
	add_taint(TAINT_WARN, LOCKDEP_STILL_OK);
}
EXPORT_SYMBOL(___might_sleep);
#endif

#ifdef CONFIG_MAGIC_SYSRQ
void normalize_rt_tasks(void)
{
	struct task_struct *g, *p;
	struct sched_attr attr = {
		.sched_policy = SCHED_NORMAL,
	};

	read_lock(&tasklist_lock);
	for_each_process_thread(g, p) {
		/*
		 * Only normalize user tasks:
		 */
		if (p->flags & PF_KTHREAD)
			continue;

		p->se.exec_start = 0;
		schedstat_set(p->se.statistics.wait_start,  0);
		schedstat_set(p->se.statistics.sleep_start, 0);
		schedstat_set(p->se.statistics.block_start, 0);

		if (!dl_task(p) && !rt_task(p)) {
			/*
			 * Renice negative nice level userspace
			 * tasks back to 0:
			 */
			if (task_nice(p) < 0)
				set_user_nice(p, 0);
			continue;
		}

		__sched_setscheduler(p, &attr, false, false);
	}
	read_unlock(&tasklist_lock);
}

#endif /* CONFIG_MAGIC_SYSRQ */

#if defined(CONFIG_IA64) || defined(CONFIG_KGDB_KDB)
/*
 * These functions are only useful for the IA64 MCA handling, or kdb.
 *
 * They can only be called when the whole system has been
 * stopped - every CPU needs to be quiescent, and no scheduling
 * activity can take place. Using them for anything else would
 * be a serious bug, and as a result, they aren't even visible
 * under any other configuration.
 */

/**
 * curr_task - return the current task for a given cpu.
 * @cpu: the processor in question.
 *
 * ONLY VALID WHEN THE WHOLE SYSTEM IS STOPPED!
 *
 * Return: The current task for @cpu.
 */
struct task_struct *curr_task(int cpu)
{
	return cpu_curr(cpu);
}

#endif /* defined(CONFIG_IA64) || defined(CONFIG_KGDB_KDB) */

#ifdef CONFIG_IA64
/**
 * set_curr_task - set the current task for a given cpu.
 * @cpu: the processor in question.
 * @p: the task pointer to set.
 *
 * Description: This function must only be used when non-maskable interrupts
 * are serviced on a separate stack. It allows the architecture to switch the
 * notion of the current task on a cpu in a non-blocking manner. This function
 * must be called with all CPU's synchronized, and interrupts disabled, the
 * and caller must save the original value of the current task (see
 * curr_task() above) and restore that value before reenabling interrupts and
 * re-starting the system.
 *
 * ONLY VALID WHEN THE WHOLE SYSTEM IS STOPPED!
 */
void ia64_set_curr_task(int cpu, struct task_struct *p)
{
	cpu_curr(cpu) = p;
}

#endif

#ifdef CONFIG_CGROUP_SCHED
/* task_group_lock serializes the addition/removal of task groups */
static DEFINE_SPINLOCK(task_group_lock);

static void sched_free_group(struct task_group *tg)
{
	free_fair_sched_group(tg);
	free_rt_sched_group(tg);
	autogroup_free(tg);
	kmem_cache_free(task_group_cache, tg);
}

/* allocate runqueue etc for a new task group */
struct task_group *sched_create_group(struct task_group *parent)
{
	struct task_group *tg;

	tg = kmem_cache_alloc(task_group_cache, GFP_KERNEL | __GFP_ZERO);
	if (!tg)
		return ERR_PTR(-ENOMEM);

	if (!alloc_fair_sched_group(tg, parent))
		goto err;

	if (!alloc_rt_sched_group(tg, parent))
		goto err;

	return tg;

err:
	sched_free_group(tg);
	return ERR_PTR(-ENOMEM);
}

void sched_online_group(struct task_group *tg, struct task_group *parent)
{
	unsigned long flags;

	spin_lock_irqsave(&task_group_lock, flags);
	list_add_rcu(&tg->list, &task_groups);

	WARN_ON(!parent); /* root should already exist */

	tg->parent = parent;
	INIT_LIST_HEAD(&tg->children);
	list_add_rcu(&tg->siblings, &parent->children);
	spin_unlock_irqrestore(&task_group_lock, flags);

	online_fair_sched_group(tg);
}

/* rcu callback to free various structures associated with a task group */
static void sched_free_group_rcu(struct rcu_head *rhp)
{
	/* now it should be safe to free those cfs_rqs */
	sched_free_group(container_of(rhp, struct task_group, rcu));
}

void sched_destroy_group(struct task_group *tg)
{
	/* wait for possible concurrent references to cfs_rqs complete */
	call_rcu(&tg->rcu, sched_free_group_rcu);
}

void sched_offline_group(struct task_group *tg)
{
	unsigned long flags;

	/* end participation in shares distribution */
	unregister_fair_sched_group(tg);

	spin_lock_irqsave(&task_group_lock, flags);
	list_del_rcu(&tg->list);
	list_del_rcu(&tg->siblings);
	spin_unlock_irqrestore(&task_group_lock, flags);
}

static void sched_change_group(struct task_struct *tsk, int type)
{
	struct task_group *tg;

	/*
	 * All callers are synchronized by task_rq_lock(); we do not use RCU
	 * which is pointless here. Thus, we pass "true" to task_css_check()
	 * to prevent lockdep warnings.
	 */
	tg = container_of(task_css_check(tsk, cpu_cgrp_id, true),
			  struct task_group, css);
	tg = autogroup_task_group(tsk, tg);
	tsk->sched_task_group = tg;

#ifdef CONFIG_FAIR_GROUP_SCHED
	if (tsk->sched_class->task_change_group)
		tsk->sched_class->task_change_group(tsk, type);
	else
#endif
		set_task_rq(tsk, task_cpu(tsk));
}

/*
 * Change task's runqueue when it moves between groups.
 *
 * The caller of this function should have put the task in its new group by
 * now. This function just updates tsk->se.cfs_rq and tsk->se.parent to reflect
 * its new group.
 */
void sched_move_task(struct task_struct *tsk)
{
	int queued, running;
	struct rq_flags rf;
	struct rq *rq;

	rq = task_rq_lock(tsk, &rf);
	update_rq_clock(rq);

	running = task_current(rq, tsk);
	queued = task_on_rq_queued(tsk);

	if (queued)
		dequeue_task(rq, tsk, DEQUEUE_SAVE | DEQUEUE_MOVE);
	if (unlikely(running))
		put_prev_task(rq, tsk);

	sched_change_group(tsk, TASK_MOVE_GROUP);

	if (queued)
		enqueue_task(rq, tsk, ENQUEUE_RESTORE | ENQUEUE_MOVE);
	if (unlikely(running))
		set_curr_task(rq, tsk);

	task_rq_unlock(rq, tsk, &rf);
}
#endif /* CONFIG_CGROUP_SCHED */

#ifdef CONFIG_RT_GROUP_SCHED
/*
 * Ensure that the real time constraints are schedulable.
 */
static DEFINE_MUTEX(rt_constraints_mutex);

/* Must be called with tasklist_lock held */
static inline int tg_has_rt_tasks(struct task_group *tg)
{
	struct task_struct *g, *p;

	/*
	 * Autogroups do not have RT tasks; see autogroup_create().
	 */
	if (task_group_is_autogroup(tg))
		return 0;

	for_each_process_thread(g, p) {
		if (rt_task(p) && task_group(p) == tg)
			return 1;
	}

	return 0;
}

struct rt_schedulable_data {
	struct task_group *tg;
	u64 rt_period;
	u64 rt_runtime;
};

static int tg_rt_schedulable(struct task_group *tg, void *data)
{
	struct rt_schedulable_data *d = data;
	struct task_group *child;
	unsigned long total, sum = 0;
	u64 period, runtime;

	period = ktime_to_ns(tg->rt_bandwidth.rt_period);
	runtime = tg->rt_bandwidth.rt_runtime;

	if (tg == d->tg) {
		period = d->rt_period;
		runtime = d->rt_runtime;
	}

	/*
	 * Cannot have more runtime than the period.
	 */
	if (runtime > period && runtime != RUNTIME_INF)
		return -EINVAL;

	/*
	 * Ensure we don't starve existing RT tasks.
	 */
	if (rt_bandwidth_enabled() && !runtime && tg_has_rt_tasks(tg))
		return -EBUSY;

	total = to_ratio(period, runtime);

	/*
	 * Nobody can have more than the global setting allows.
	 */
	if (total > to_ratio(global_rt_period(), global_rt_runtime()))
		return -EINVAL;

	/*
	 * The sum of our children's runtime should not exceed our own.
	 */
	list_for_each_entry_rcu(child, &tg->children, siblings) {
		period = ktime_to_ns(child->rt_bandwidth.rt_period);
		runtime = child->rt_bandwidth.rt_runtime;

		if (child == d->tg) {
			period = d->rt_period;
			runtime = d->rt_runtime;
		}

		sum += to_ratio(period, runtime);
	}

	if (sum > total)
		return -EINVAL;

	return 0;
}

static int __rt_schedulable(struct task_group *tg, u64 period, u64 runtime)
{
	int ret;

	struct rt_schedulable_data data = {
		.tg = tg,
		.rt_period = period,
		.rt_runtime = runtime,
	};

	rcu_read_lock();
	ret = walk_tg_tree(tg_rt_schedulable, tg_nop, &data);
	rcu_read_unlock();

	return ret;
}

static int tg_set_rt_bandwidth(struct task_group *tg,
		u64 rt_period, u64 rt_runtime)
{
	int i, err = 0;

	/*
	 * Disallowing the root group RT runtime is BAD, it would disallow the
	 * kernel creating (and or operating) RT threads.
	 */
	if (tg == &root_task_group && rt_runtime == 0)
		return -EINVAL;

	/* No period doesn't make any sense. */
	if (rt_period == 0)
		return -EINVAL;

	mutex_lock(&rt_constraints_mutex);
	read_lock(&tasklist_lock);
	err = __rt_schedulable(tg, rt_period, rt_runtime);
	if (err)
		goto unlock;

	raw_spin_lock_irq(&tg->rt_bandwidth.rt_runtime_lock);
	tg->rt_bandwidth.rt_period = ns_to_ktime(rt_period);
	tg->rt_bandwidth.rt_runtime = rt_runtime;

	for_each_possible_cpu(i) {
		struct rt_rq *rt_rq = tg->rt_rq[i];

		raw_spin_lock(&rt_rq->rt_runtime_lock);
		rt_rq->rt_runtime = rt_runtime;
		raw_spin_unlock(&rt_rq->rt_runtime_lock);
	}
	raw_spin_unlock_irq(&tg->rt_bandwidth.rt_runtime_lock);
unlock:
	read_unlock(&tasklist_lock);
	mutex_unlock(&rt_constraints_mutex);

	return err;
}

static int sched_group_set_rt_runtime(struct task_group *tg, long rt_runtime_us)
{
	u64 rt_runtime, rt_period;

	rt_period = ktime_to_ns(tg->rt_bandwidth.rt_period);
	rt_runtime = (u64)rt_runtime_us * NSEC_PER_USEC;
	if (rt_runtime_us < 0)
		rt_runtime = RUNTIME_INF;

	return tg_set_rt_bandwidth(tg, rt_period, rt_runtime);
}

static long sched_group_rt_runtime(struct task_group *tg)
{
	u64 rt_runtime_us;

	if (tg->rt_bandwidth.rt_runtime == RUNTIME_INF)
		return -1;

	rt_runtime_us = tg->rt_bandwidth.rt_runtime;
	do_div(rt_runtime_us, NSEC_PER_USEC);
	return rt_runtime_us;
}

static int sched_group_set_rt_period(struct task_group *tg, u64 rt_period_us)
{
	u64 rt_runtime, rt_period;

	rt_period = rt_period_us * NSEC_PER_USEC;
	rt_runtime = tg->rt_bandwidth.rt_runtime;

	return tg_set_rt_bandwidth(tg, rt_period, rt_runtime);
}

static long sched_group_rt_period(struct task_group *tg)
{
	u64 rt_period_us;

	rt_period_us = ktime_to_ns(tg->rt_bandwidth.rt_period);
	do_div(rt_period_us, NSEC_PER_USEC);
	return rt_period_us;
}
#endif /* CONFIG_RT_GROUP_SCHED */

#ifdef CONFIG_RT_GROUP_SCHED
static int sched_rt_global_constraints(void)
{
	int ret = 0;

	mutex_lock(&rt_constraints_mutex);
	read_lock(&tasklist_lock);
	ret = __rt_schedulable(NULL, 0, 0);
	read_unlock(&tasklist_lock);
	mutex_unlock(&rt_constraints_mutex);

	return ret;
}

static int sched_rt_can_attach(struct task_group *tg, struct task_struct *tsk)
{
	/* Don't accept realtime tasks when there is no way for them to run */
	if (rt_task(tsk) && tg->rt_bandwidth.rt_runtime == 0)
		return 0;

	return 1;
}

#else /* !CONFIG_RT_GROUP_SCHED */
static int sched_rt_global_constraints(void)
{
	unsigned long flags;
	int i;

	raw_spin_lock_irqsave(&def_rt_bandwidth.rt_runtime_lock, flags);
	for_each_possible_cpu(i) {
		struct rt_rq *rt_rq = &cpu_rq(i)->rt;

		raw_spin_lock(&rt_rq->rt_runtime_lock);
		rt_rq->rt_runtime = global_rt_runtime();
		raw_spin_unlock(&rt_rq->rt_runtime_lock);
	}
	raw_spin_unlock_irqrestore(&def_rt_bandwidth.rt_runtime_lock, flags);

	return 0;
}
#endif /* CONFIG_RT_GROUP_SCHED */

static int sched_dl_global_validate(void)
{
	u64 runtime = global_rt_runtime();
	u64 period = global_rt_period();
	u64 new_bw = to_ratio(period, runtime);
	struct dl_bw *dl_b;
	int cpu, ret = 0;
	unsigned long flags;

	/*
	 * Here we want to check the bandwidth not being set to some
	 * value smaller than the currently allocated bandwidth in
	 * any of the root_domains.
	 *
	 * FIXME: Cycling on all the CPUs is overdoing, but simpler than
	 * cycling on root_domains... Discussion on different/better
	 * solutions is welcome!
	 */
	for_each_possible_cpu(cpu) {
		rcu_read_lock_sched();
		dl_b = dl_bw_of(cpu);

		raw_spin_lock_irqsave(&dl_b->lock, flags);
		if (new_bw < dl_b->total_bw)
			ret = -EBUSY;
		raw_spin_unlock_irqrestore(&dl_b->lock, flags);

		rcu_read_unlock_sched();

		if (ret)
			break;
	}

	return ret;
}

static void sched_dl_do_global(void)
{
	u64 new_bw = -1;
	struct dl_bw *dl_b;
	int cpu;
	unsigned long flags;

	def_dl_bandwidth.dl_period = global_rt_period();
	def_dl_bandwidth.dl_runtime = global_rt_runtime();

	if (global_rt_runtime() != RUNTIME_INF)
		new_bw = to_ratio(global_rt_period(), global_rt_runtime());

	/*
	 * FIXME: As above...
	 */
	for_each_possible_cpu(cpu) {
		rcu_read_lock_sched();
		dl_b = dl_bw_of(cpu);

		raw_spin_lock_irqsave(&dl_b->lock, flags);
		dl_b->bw = new_bw;
		raw_spin_unlock_irqrestore(&dl_b->lock, flags);

		rcu_read_unlock_sched();
	}
}

static int sched_rt_global_validate(void)
{
	if (sysctl_sched_rt_period <= 0)
		return -EINVAL;

	if ((sysctl_sched_rt_runtime != RUNTIME_INF) &&
		(sysctl_sched_rt_runtime > sysctl_sched_rt_period))
		return -EINVAL;

	return 0;
}

static void sched_rt_do_global(void)
{
	def_rt_bandwidth.rt_runtime = global_rt_runtime();
	def_rt_bandwidth.rt_period = ns_to_ktime(global_rt_period());
}

int sched_rt_handler(struct ctl_table *table, int write,
		void __user *buffer, size_t *lenp,
		loff_t *ppos)
{
	int old_period, old_runtime;
	static DEFINE_MUTEX(mutex);
	int ret;

	mutex_lock(&mutex);
	old_period = sysctl_sched_rt_period;
	old_runtime = sysctl_sched_rt_runtime;

	ret = proc_dointvec(table, write, buffer, lenp, ppos);

	if (!ret && write) {
		ret = sched_rt_global_validate();
		if (ret)
			goto undo;

		ret = sched_dl_global_validate();
		if (ret)
			goto undo;

		ret = sched_rt_global_constraints();
		if (ret)
			goto undo;

		sched_rt_do_global();
		sched_dl_do_global();
	}
	if (0) {
undo:
		sysctl_sched_rt_period = old_period;
		sysctl_sched_rt_runtime = old_runtime;
	}
	mutex_unlock(&mutex);

	return ret;
}

int sched_rr_handler(struct ctl_table *table, int write,
		void __user *buffer, size_t *lenp,
		loff_t *ppos)
{
	int ret;
	static DEFINE_MUTEX(mutex);

	mutex_lock(&mutex);
	ret = proc_dointvec(table, write, buffer, lenp, ppos);
	/* make sure that internally we keep jiffies */
	/* also, writing zero resets timeslice to default */
	if (!ret && write) {
		sched_rr_timeslice = sched_rr_timeslice <= 0 ?
			RR_TIMESLICE : msecs_to_jiffies(sched_rr_timeslice);
	}
	mutex_unlock(&mutex);
	return ret;
}

#ifdef CONFIG_CGROUP_SCHED

static inline struct task_group *css_tg(struct cgroup_subsys_state *css)
{
	return css ? container_of(css, struct task_group, css) : NULL;
}

static struct cgroup_subsys_state *
cpu_cgroup_css_alloc(struct cgroup_subsys_state *parent_css)
{
	struct task_group *parent = css_tg(parent_css);
	struct task_group *tg;

	if (!parent) {
		/* This is early initialization for the top cgroup */
		return &root_task_group.css;
	}

	tg = sched_create_group(parent);
	if (IS_ERR(tg))
		return ERR_PTR(-ENOMEM);

	return &tg->css;
}

/* Expose task group only after completing cgroup initialization */
static int cpu_cgroup_css_online(struct cgroup_subsys_state *css)
{
	struct task_group *tg = css_tg(css);
	struct task_group *parent = css_tg(css->parent);

	if (parent)
		sched_online_group(tg, parent);
	return 0;
}

static void cpu_cgroup_css_released(struct cgroup_subsys_state *css)
{
	struct task_group *tg = css_tg(css);

	sched_offline_group(tg);
}

static void cpu_cgroup_css_free(struct cgroup_subsys_state *css)
{
	struct task_group *tg = css_tg(css);

	/*
	 * Relies on the RCU grace period between css_released() and this.
	 */
	sched_free_group(tg);
}

/*
 * This is called before wake_up_new_task(), therefore we really only
 * have to set its group bits, all the other stuff does not apply.
 */
static void cpu_cgroup_fork(struct task_struct *task)
{
	struct rq_flags rf;
	struct rq *rq;

	rq = task_rq_lock(task, &rf);

	update_rq_clock(rq);
	sched_change_group(task, TASK_SET_GROUP);

	task_rq_unlock(rq, task, &rf);
}

static int cpu_cgroup_can_attach(struct cgroup_taskset *tset)
{
	struct task_struct *task;
	struct cgroup_subsys_state *css;
	int ret = 0;

	cgroup_taskset_for_each(task, css, tset) {
#ifdef CONFIG_RT_GROUP_SCHED
		if (!sched_rt_can_attach(css_tg(css), task))
			return -EINVAL;
#else
		/* We don't support RT-tasks being in separate groups */
		if (task->sched_class != &fair_sched_class)
			return -EINVAL;
#endif
		/*
		 * Serialize against wake_up_new_task() such that if its
		 * running, we're sure to observe its full state.
		 */
		raw_spin_lock_irq(&task->pi_lock);
		/*
		 * Avoid calling sched_move_task() before wake_up_new_task()
		 * has happened. This would lead to problems with PELT, due to
		 * move wanting to detach+attach while we're not attached yet.
		 */
		if (task->state == TASK_NEW)
			ret = -EINVAL;
		raw_spin_unlock_irq(&task->pi_lock);

		if (ret)
			break;
	}
	return ret;
}

static void cpu_cgroup_attach(struct cgroup_taskset *tset)
{
	struct task_struct *task;
	struct cgroup_subsys_state *css;

	cgroup_taskset_for_each(task, css, tset)
		sched_move_task(task);
}

#ifdef CONFIG_FAIR_GROUP_SCHED
static int cpu_shares_write_u64(struct cgroup_subsys_state *css,
				struct cftype *cftype, u64 shareval)
{
	return sched_group_set_shares(css_tg(css), scale_load(shareval));
}

static u64 cpu_shares_read_u64(struct cgroup_subsys_state *css,
			       struct cftype *cft)
{
	struct task_group *tg = css_tg(css);

	return (u64) scale_load_down(tg->shares);
}

#ifdef CONFIG_CFS_BANDWIDTH
static DEFINE_MUTEX(cfs_constraints_mutex);

const u64 max_cfs_quota_period = 1 * NSEC_PER_SEC; /* 1s */
const u64 min_cfs_quota_period = 1 * NSEC_PER_MSEC; /* 1ms */

static int __cfs_schedulable(struct task_group *tg, u64 period, u64 runtime);

static int tg_set_cfs_bandwidth(struct task_group *tg, u64 period, u64 quota)
{
	int i, ret = 0, runtime_enabled, runtime_was_enabled;
	struct cfs_bandwidth *cfs_b = &tg->cfs_bandwidth;

	if (tg == &root_task_group)
		return -EINVAL;

	/*
	 * Ensure we have at some amount of bandwidth every period.  This is
	 * to prevent reaching a state of large arrears when throttled via
	 * entity_tick() resulting in prolonged exit starvation.
	 */
	if (quota < min_cfs_quota_period || period < min_cfs_quota_period)
		return -EINVAL;

	/*
	 * Likewise, bound things on the otherside by preventing insane quota
	 * periods.  This also allows us to normalize in computing quota
	 * feasibility.
	 */
	if (period > max_cfs_quota_period)
		return -EINVAL;

	/*
	 * Prevent race between setting of cfs_rq->runtime_enabled and
	 * unthrottle_offline_cfs_rqs().
	 */
	get_online_cpus();
	mutex_lock(&cfs_constraints_mutex);
	ret = __cfs_schedulable(tg, period, quota);
	if (ret)
		goto out_unlock;

	runtime_enabled = quota != RUNTIME_INF;
	runtime_was_enabled = cfs_b->quota != RUNTIME_INF;
	/*
	 * If we need to toggle cfs_bandwidth_used, off->on must occur
	 * before making related changes, and on->off must occur afterwards
	 */
	if (runtime_enabled && !runtime_was_enabled)
		cfs_bandwidth_usage_inc();
	raw_spin_lock_irq(&cfs_b->lock);
	cfs_b->period = ns_to_ktime(period);
	cfs_b->quota = quota;

	__refill_cfs_bandwidth_runtime(cfs_b);
	/* restart the period timer (if active) to handle new period expiry */
	if (runtime_enabled)
		start_cfs_bandwidth(cfs_b);
	raw_spin_unlock_irq(&cfs_b->lock);

	for_each_online_cpu(i) {
		struct cfs_rq *cfs_rq = tg->cfs_rq[i];
		struct rq *rq = cfs_rq->rq;

		raw_spin_lock_irq(&rq->lock);
		cfs_rq->runtime_enabled = runtime_enabled;
		cfs_rq->runtime_remaining = 0;

		if (cfs_rq->throttled)
			unthrottle_cfs_rq(cfs_rq);
		raw_spin_unlock_irq(&rq->lock);
	}
	if (runtime_was_enabled && !runtime_enabled)
		cfs_bandwidth_usage_dec();
out_unlock:
	mutex_unlock(&cfs_constraints_mutex);
	put_online_cpus();

	return ret;
}

int tg_set_cfs_quota(struct task_group *tg, long cfs_quota_us)
{
	u64 quota, period;

	period = ktime_to_ns(tg->cfs_bandwidth.period);
	if (cfs_quota_us < 0)
		quota = RUNTIME_INF;
	else
		quota = (u64)cfs_quota_us * NSEC_PER_USEC;

	return tg_set_cfs_bandwidth(tg, period, quota);
}

long tg_get_cfs_quota(struct task_group *tg)
{
	u64 quota_us;

	if (tg->cfs_bandwidth.quota == RUNTIME_INF)
		return -1;

	quota_us = tg->cfs_bandwidth.quota;
	do_div(quota_us, NSEC_PER_USEC);

	return quota_us;
}

int tg_set_cfs_period(struct task_group *tg, long cfs_period_us)
{
	u64 quota, period;

	period = (u64)cfs_period_us * NSEC_PER_USEC;
	quota = tg->cfs_bandwidth.quota;

	return tg_set_cfs_bandwidth(tg, period, quota);
}

long tg_get_cfs_period(struct task_group *tg)
{
	u64 cfs_period_us;

	cfs_period_us = ktime_to_ns(tg->cfs_bandwidth.period);
	do_div(cfs_period_us, NSEC_PER_USEC);

	return cfs_period_us;
}

static s64 cpu_cfs_quota_read_s64(struct cgroup_subsys_state *css,
				  struct cftype *cft)
{
	return tg_get_cfs_quota(css_tg(css));
}

static int cpu_cfs_quota_write_s64(struct cgroup_subsys_state *css,
				   struct cftype *cftype, s64 cfs_quota_us)
{
	return tg_set_cfs_quota(css_tg(css), cfs_quota_us);
}

static u64 cpu_cfs_period_read_u64(struct cgroup_subsys_state *css,
				   struct cftype *cft)
{
	return tg_get_cfs_period(css_tg(css));
}

static int cpu_cfs_period_write_u64(struct cgroup_subsys_state *css,
				    struct cftype *cftype, u64 cfs_period_us)
{
	return tg_set_cfs_period(css_tg(css), cfs_period_us);
}

struct cfs_schedulable_data {
	struct task_group *tg;
	u64 period, quota;
};

/*
 * normalize group quota/period to be quota/max_period
 * note: units are usecs
 */
static u64 normalize_cfs_quota(struct task_group *tg,
			       struct cfs_schedulable_data *d)
{
	u64 quota, period;

	if (tg == d->tg) {
		period = d->period;
		quota = d->quota;
	} else {
		period = tg_get_cfs_period(tg);
		quota = tg_get_cfs_quota(tg);
	}

	/* note: these should typically be equivalent */
	if (quota == RUNTIME_INF || quota == -1)
		return RUNTIME_INF;

	return to_ratio(period, quota);
}

static int tg_cfs_schedulable_down(struct task_group *tg, void *data)
{
	struct cfs_schedulable_data *d = data;
	struct cfs_bandwidth *cfs_b = &tg->cfs_bandwidth;
	s64 quota = 0, parent_quota = -1;

	if (!tg->parent) {
		quota = RUNTIME_INF;
	} else {
		struct cfs_bandwidth *parent_b = &tg->parent->cfs_bandwidth;

		quota = normalize_cfs_quota(tg, d);
		parent_quota = parent_b->hierarchical_quota;

		/*
		 * ensure max(child_quota) <= parent_quota, inherit when no
		 * limit is set
		 */
		if (quota == RUNTIME_INF)
			quota = parent_quota;
		else if (parent_quota != RUNTIME_INF && quota > parent_quota)
			return -EINVAL;
	}
	cfs_b->hierarchical_quota = quota;

	return 0;
}

static int __cfs_schedulable(struct task_group *tg, u64 period, u64 quota)
{
	int ret;
	struct cfs_schedulable_data data = {
		.tg = tg,
		.period = period,
		.quota = quota,
	};

	if (quota != RUNTIME_INF) {
		do_div(data.period, NSEC_PER_USEC);
		do_div(data.quota, NSEC_PER_USEC);
	}

	rcu_read_lock();
	ret = walk_tg_tree(tg_cfs_schedulable_down, tg_nop, &data);
	rcu_read_unlock();

	return ret;
}

static int cpu_stats_show(struct seq_file *sf, void *v)
{
	struct task_group *tg = css_tg(seq_css(sf));
	struct cfs_bandwidth *cfs_b = &tg->cfs_bandwidth;

	seq_printf(sf, "nr_periods %d\n", cfs_b->nr_periods);
	seq_printf(sf, "nr_throttled %d\n", cfs_b->nr_throttled);
	seq_printf(sf, "throttled_time %llu\n", cfs_b->throttled_time);

	return 0;
}
#endif /* CONFIG_CFS_BANDWIDTH */
#endif /* CONFIG_FAIR_GROUP_SCHED */

#ifdef CONFIG_RT_GROUP_SCHED
static int cpu_rt_runtime_write(struct cgroup_subsys_state *css,
				struct cftype *cft, s64 val)
{
	return sched_group_set_rt_runtime(css_tg(css), val);
}

static s64 cpu_rt_runtime_read(struct cgroup_subsys_state *css,
			       struct cftype *cft)
{
	return sched_group_rt_runtime(css_tg(css));
}

static int cpu_rt_period_write_uint(struct cgroup_subsys_state *css,
				    struct cftype *cftype, u64 rt_period_us)
{
	return sched_group_set_rt_period(css_tg(css), rt_period_us);
}

static u64 cpu_rt_period_read_uint(struct cgroup_subsys_state *css,
				   struct cftype *cft)
{
	return sched_group_rt_period(css_tg(css));
}
#endif /* CONFIG_RT_GROUP_SCHED */

static struct cftype cpu_files[] = {
#ifdef CONFIG_FAIR_GROUP_SCHED
	{
		.name = "shares",
		.read_u64 = cpu_shares_read_u64,
		.write_u64 = cpu_shares_write_u64,
	},
#endif
#ifdef CONFIG_CFS_BANDWIDTH
	{
		.name = "cfs_quota_us",
		.read_s64 = cpu_cfs_quota_read_s64,
		.write_s64 = cpu_cfs_quota_write_s64,
	},
	{
		.name = "cfs_period_us",
		.read_u64 = cpu_cfs_period_read_u64,
		.write_u64 = cpu_cfs_period_write_u64,
	},
	{
		.name = "stat",
		.seq_show = cpu_stats_show,
	},
#endif
#ifdef CONFIG_RT_GROUP_SCHED
	{
		.name = "rt_runtime_us",
		.read_s64 = cpu_rt_runtime_read,
		.write_s64 = cpu_rt_runtime_write,
	},
	{
		.name = "rt_period_us",
		.read_u64 = cpu_rt_period_read_uint,
		.write_u64 = cpu_rt_period_write_uint,
	},
#endif
	{ }	/* terminate */
};

struct cgroup_subsys cpu_cgrp_subsys = {
	.css_alloc	= cpu_cgroup_css_alloc,
	.css_online	= cpu_cgroup_css_online,
	.css_released	= cpu_cgroup_css_released,
	.css_free	= cpu_cgroup_css_free,
	.fork		= cpu_cgroup_fork,
	.can_attach	= cpu_cgroup_can_attach,
	.attach		= cpu_cgroup_attach,
	.legacy_cftypes	= cpu_files,
	.early_init	= true,
};

#endif	/* CONFIG_CGROUP_SCHED */

void dump_cpu_task(int cpu)
{
	pr_info("Task dump for CPU %d:\n", cpu);
	sched_show_task(cpu_curr(cpu));
}

/*
 * Nice levels are multiplicative, with a gentle 10% change for every
 * nice level changed. I.e. when a CPU-bound task goes from nice 0 to
 * nice 1, it will get ~10% less CPU time than another CPU-bound task
 * that remained on nice 0.
 *
 * The "10% effect" is relative and cumulative: from _any_ nice level,
 * if you go up 1 level, it's -10% CPU usage, if you go down 1 level
 * it's +10% CPU usage. (to achieve that we use a multiplier of 1.25.
 * If a task goes up by ~10% and another task goes down by ~10% then
 * the relative distance between them is ~25%.)
 */
const int sched_prio_to_weight[40] = {
 /* -20 */     88761,     71755,     56483,     46273,     36291,
 /* -15 */     29154,     23254,     18705,     14949,     11916,
 /* -10 */      9548,      7620,      6100,      4904,      3906,
 /*  -5 */      3121,      2501,      1991,      1586,      1277,
 /*   0 */      1024,       820,       655,       526,       423,
 /*   5 */       335,       272,       215,       172,       137,
 /*  10 */       110,        87,        70,        56,        45,
 /*  15 */        36,        29,        23,        18,        15,
};

/*
 * Inverse (2^32/x) values of the sched_prio_to_weight[] array, precalculated.
 *
 * In cases where the weight does not change often, we can use the
 * precalculated inverse to speed up arithmetics by turning divisions
 * into multiplications:
 */
const u32 sched_prio_to_wmult[40] = {
 /* -20 */     48388,     59856,     76040,     92818,    118348,
 /* -15 */    147320,    184698,    229616,    287308,    360437,
 /* -10 */    449829,    563644,    704093,    875809,   1099582,
 /*  -5 */   1376151,   1717300,   2157191,   2708050,   3363326,
 /*   0 */   4194304,   5237765,   6557202,   8165337,  10153587,
 /*   5 */  12820798,  15790321,  19976592,  24970740,  31350126,
 /*  10 */  39045157,  49367440,  61356676,  76695844,  95443717,
 /*  15 */ 119304647, 148102320, 186737708, 238609294, 286331153,
};<|MERGE_RESOLUTION|>--- conflicted
+++ resolved
@@ -75,11 +75,8 @@
 #include <linux/compiler.h>
 #include <linux/frame.h>
 #include <linux/prefetch.h>
-<<<<<<< HEAD
 #include <linux/tegra_profiler.h>
-=======
 #include <linux/cpufreq_times.h>
->>>>>>> 3fd926a5
 
 #include <asm/switch_to.h>
 #include <asm/tlb.h>
@@ -3156,94 +3153,6 @@
 	return ns;
 }
 
-#ifdef CONFIG_CPU_FREQ_GOV_SCHED
-
-static inline
-unsigned long add_capacity_margin(unsigned long cpu_capacity)
-{
-	cpu_capacity  = cpu_capacity * capacity_margin;
-	cpu_capacity /= SCHED_CAPACITY_SCALE;
-	return cpu_capacity;
-}
-
-static inline
-unsigned long sum_capacity_reqs(unsigned long cfs_cap,
-				struct sched_capacity_reqs *scr)
-{
-	unsigned long total = add_capacity_margin(cfs_cap + scr->rt);
-	return total += scr->dl;
-}
-
-unsigned long boosted_cpu_util(int cpu);
-static void sched_freq_tick_pelt(int cpu)
-{
-	unsigned long cpu_utilization = boosted_cpu_util(cpu);
-	unsigned long capacity_curr = capacity_curr_of(cpu);
-	struct sched_capacity_reqs *scr;
-
-	scr = &per_cpu(cpu_sched_capacity_reqs, cpu);
-	if (sum_capacity_reqs(cpu_utilization, scr) < capacity_curr)
-		return;
-
-	/*
-	 * To make free room for a task that is building up its "real"
-	 * utilization and to harm its performance the least, request
-	 * a jump to a higher OPP as soon as the margin of free capacity
-	 * is impacted (specified by capacity_margin).
-	 */
-	set_cfs_cpu_capacity(cpu, true, cpu_utilization);
-}
-
-#ifdef CONFIG_SCHED_WALT
-static void sched_freq_tick_walt(int cpu)
-{
-	unsigned long cpu_utilization = cpu_util(cpu);
-	unsigned long capacity_curr = capacity_curr_of(cpu);
-
-	if (walt_disabled || !sysctl_sched_use_walt_cpu_util)
-		return sched_freq_tick_pelt(cpu);
-
-	/*
-	 * Add a margin to the WALT utilization.
-	 * NOTE: WALT tracks a single CPU signal for all the scheduling
-	 * classes, thus this margin is going to be added to the DL class as
-	 * well, which is something we do not do in sched_freq_tick_pelt case.
-	 */
-	cpu_utilization = add_capacity_margin(cpu_utilization);
-	if (cpu_utilization <= capacity_curr)
-		return;
-
-	/*
-	 * It is likely that the load is growing so we
-	 * keep the added margin in our request as an
-	 * extra boost.
-	 */
-	set_cfs_cpu_capacity(cpu, true, cpu_utilization);
-
-}
-#define _sched_freq_tick(cpu) sched_freq_tick_walt(cpu)
-#else
-#define _sched_freq_tick(cpu) sched_freq_tick_pelt(cpu)
-#endif /* CONFIG_SCHED_WALT */
-
-static void sched_freq_tick(int cpu)
-{
-	unsigned long capacity_orig, capacity_curr;
-
-	if (!sched_freq())
-		return;
-
-	capacity_orig = capacity_orig_of(cpu);
-	capacity_curr = capacity_curr_of(cpu);
-	if (capacity_curr == capacity_orig)
-		return;
-
-	_sched_freq_tick(cpu);
-}
-#else
-static inline void sched_freq_tick(int cpu) { }
-#endif /* CONFIG_CPU_FREQ_GOV_SCHED */
-
 /*
  * This function gets called by the timer code, with HZ frequency.
  * We call it with interrupts disabled.
@@ -3258,18 +3167,12 @@
 
 	raw_spin_lock(&rq->lock);
 	walt_set_window_start(rq);
-<<<<<<< HEAD
-=======
 	walt_update_task_ravg(rq->curr, rq, TASK_UPDATE,
 			walt_ktime_clock(), 0);
->>>>>>> 3fd926a5
 	update_rq_clock(rq);
 	curr->sched_class->task_tick(rq, curr, 0);
 	cpu_load_update_active(rq);
-	walt_update_task_ravg(rq->curr, rq, TASK_UPDATE,
-			walt_ktime_clock(), 0);
 	calc_global_load_tick(rq);
-	sched_freq_tick(cpu);
 	raw_spin_unlock(&rq->lock);
 
 	perf_event_task_tick();
@@ -7755,7 +7658,6 @@
 {
 	cpumask_var_t non_isolated_cpus;
 
-	walt_init_cpu_efficiency();
 	alloc_cpumask_var(&non_isolated_cpus, GFP_KERNEL);
 	alloc_cpumask_var(&fallback_doms, GFP_KERNEL);
 
