--- conflicted
+++ resolved
@@ -8557,11 +8557,7 @@
 static void ixgbe_remove(struct pci_dev *pdev)
 {
 	struct ixgbe_adapter *adapter = pci_get_drvdata(pdev);
-<<<<<<< HEAD
-	struct net_device *netdev = adapter->netdev;
-=======
 	struct net_device *netdev;
->>>>>>> 00c83b01
 	bool disable_dev;
 
 	/* if !adapter then we already cleaned up in probe */
