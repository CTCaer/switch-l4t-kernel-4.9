
#include <linux/blkdev.h>
#include <linux/init.h>
#include <linux/kernel.h>
#include <linux/module.h>
#include <linux/moduleparam.h>
#include <linux/proc_fs.h>
#include <linux/seq_file.h>
#include <linux/slab.h>

#include <scsi/scsi_device.h>
#include <scsi/scsi_devinfo.h>

#include "scsi_priv.h"


/*
 * scsi_dev_info_list: structure to hold black/white listed devices.
 */
struct scsi_dev_info_list {
	struct list_head dev_info_list;
	char vendor[8];
	char model[16];
	unsigned flags;
	unsigned compatible; /* for use with scsi_static_device_list entries */
};

struct scsi_dev_info_list_table {
	struct list_head node;	/* our node for being on the master list */
	struct list_head scsi_dev_info_list; /* head of dev info list */
	const char *name;	/* name of list for /proc (NULL for global) */
	int key;		/* unique numeric identifier */
};


static unsigned scsi_default_dev_flags;
static LIST_HEAD(scsi_dev_info_list);
static char scsi_dev_flags[256];

/*
 * scsi_static_device_list: deprecated list of devices that require
 * settings that differ from the default, includes black-listed (broken)
 * devices. The entries here are added to the tail of scsi_dev_info_list
 * via scsi_dev_info_list_init.
 *
 * Do not add to this list, use the command line or proc interface to add
 * to the scsi_dev_info_list. This table will eventually go away.
 */
static struct {
	char *vendor;
	char *model;
	char *revision;	/* revision known to be bad, unused */
	unsigned flags;
} scsi_static_device_list[] __initdata = {
	/*
	 * The following devices are known not to tolerate a lun != 0 scan
	 * for one reason or another. Some will respond to all luns,
	 * others will lock up.
	 */
	{"Aashima", "IMAGERY 2400SP", "1.03", BLIST_NOLUN},	/* locks up */
	{"CHINON", "CD-ROM CDS-431", "H42", BLIST_NOLUN},	/* locks up */
	{"CHINON", "CD-ROM CDS-535", "Q14", BLIST_NOLUN},	/* locks up */
	{"DENON", "DRD-25X", "V", BLIST_NOLUN},			/* locks up */
	{"HITACHI", "DK312C", "CM81", BLIST_NOLUN},	/* responds to all lun */
	{"HITACHI", "DK314C", "CR21", BLIST_NOLUN},	/* responds to all lun */
	{"IBM", "2104-DU3", NULL, BLIST_NOLUN},		/* locks up */
	{"IBM", "2104-TU3", NULL, BLIST_NOLUN},		/* locks up */
	{"IMS", "CDD521/10", "2.06", BLIST_NOLUN},	/* locks up */
	{"MAXTOR", "XT-3280", "PR02", BLIST_NOLUN},	/* locks up */
	{"MAXTOR", "XT-4380S", "B3C", BLIST_NOLUN},	/* locks up */
	{"MAXTOR", "MXT-1240S", "I1.2", BLIST_NOLUN},	/* locks up */
	{"MAXTOR", "XT-4170S", "B5A", BLIST_NOLUN},	/* locks up */
	{"MAXTOR", "XT-8760S", "B7B", BLIST_NOLUN},	/* locks up */
	{"MEDIAVIS", "RENO CD-ROMX2A", "2.03", BLIST_NOLUN},	/* responds to all lun */
	{"MICROTEK", "ScanMakerIII", "2.30", BLIST_NOLUN},	/* responds to all lun */
	{"NEC", "CD-ROM DRIVE:841", "1.0", BLIST_NOLUN},/* locks up */
	{"PHILIPS", "PCA80SC", "V4-2", BLIST_NOLUN},	/* responds to all lun */
	{"RODIME", "RO3000S", "2.33", BLIST_NOLUN},	/* locks up */
	{"SUN", "SENA", NULL, BLIST_NOLUN},		/* responds to all luns */
	/*
	 * The following causes a failed REQUEST SENSE on lun 1 for
	 * aha152x controller, which causes SCSI code to reset bus.
	 */
	{"SANYO", "CRD-250S", "1.20", BLIST_NOLUN},
	/*
	 * The following causes a failed REQUEST SENSE on lun 1 for
	 * aha152x controller, which causes SCSI code to reset bus.
	 */
	{"SEAGATE", "ST157N", "\004|j", BLIST_NOLUN},
	{"SEAGATE", "ST296", "921", BLIST_NOLUN},	/* responds to all lun */
	{"SEAGATE", "ST1581", "6538", BLIST_NOLUN},	/* responds to all lun */
	{"SONY", "CD-ROM CDU-541", "4.3d", BLIST_NOLUN},
	{"SONY", "CD-ROM CDU-55S", "1.0i", BLIST_NOLUN},
	{"SONY", "CD-ROM CDU-561", "1.7x", BLIST_NOLUN},
	{"SONY", "CD-ROM CDU-8012", NULL, BLIST_NOLUN},
	{"SONY", "SDT-5000", "3.17", BLIST_SELECT_NO_ATN},
	{"TANDBERG", "TDC 3600", "U07", BLIST_NOLUN},	/* locks up */
	{"TEAC", "CD-R55S", "1.0H", BLIST_NOLUN},	/* locks up */
	/*
	 * The following causes a failed REQUEST SENSE on lun 1 for
	 * seagate controller, which causes SCSI code to reset bus.
	 */
	{"TEAC", "CD-ROM", "1.06", BLIST_NOLUN},
	{"TEAC", "MT-2ST/45S2-27", "RV M", BLIST_NOLUN},	/* responds to all lun */
	/*
	 * The following causes a failed REQUEST SENSE on lun 1 for
	 * seagate controller, which causes SCSI code to reset bus.
	 */
	{"HP", "C1750A", "3226", BLIST_NOLUN},		/* scanjet iic */
	{"HP", "C1790A", "", BLIST_NOLUN},		/* scanjet iip */
	{"HP", "C2500A", "", BLIST_NOLUN},		/* scanjet iicx */
	{"MEDIAVIS", "CDR-H93MV", "1.31", BLIST_NOLUN},	/* locks up */
	{"MICROTEK", "ScanMaker II", "5.61", BLIST_NOLUN},	/* responds to all lun */
	{"MITSUMI", "CD-R CR-2201CS", "6119", BLIST_NOLUN},	/* locks up */
	{"NEC", "D3856", "0009", BLIST_NOLUN},
	{"QUANTUM", "LPS525S", "3110", BLIST_NOLUN},	/* locks up */
	{"QUANTUM", "PD1225S", "3110", BLIST_NOLUN},	/* locks up */
	{"QUANTUM", "FIREBALL ST4.3S", "0F0C", BLIST_NOLUN},	/* locks up */
	{"RELISYS", "Scorpio", NULL, BLIST_NOLUN},	/* responds to all lun */
	{"SANKYO", "CP525", "6.64", BLIST_NOLUN},	/* causes failed REQ SENSE, extra reset */
	{"TEXEL", "CD-ROM", "1.06", BLIST_NOLUN},
	{"transtec", "T5008", "0001", BLIST_NOREPORTLUN },
	{"YAMAHA", "CDR100", "1.00", BLIST_NOLUN},	/* locks up */
	{"YAMAHA", "CDR102", "1.00", BLIST_NOLUN},	/* locks up */
	{"YAMAHA", "CRW8424S", "1.0", BLIST_NOLUN},	/* locks up */
	{"YAMAHA", "CRW6416S", "1.0c", BLIST_NOLUN},	/* locks up */
	{"", "Scanner", "1.80", BLIST_NOLUN},	/* responds to all lun */

	/*
	 * Other types of devices that have special flags.
	 * Note that all USB devices should have the BLIST_INQUIRY_36 flag.
	 */
	{"3PARdata", "VV", NULL, BLIST_REPORTLUN2},
	{"ADAPTEC", "AACRAID", NULL, BLIST_FORCELUN},
	{"ADAPTEC", "Adaptec 5400S", NULL, BLIST_FORCELUN},
	{"AFT PRO", "-IX CF", "0.0>", BLIST_FORCELUN},
	{"BELKIN", "USB 2 HS-CF", "1.95",  BLIST_FORCELUN | BLIST_INQUIRY_36},
	{"BROWNIE", "1200U3P", NULL, BLIST_NOREPORTLUN},
	{"BROWNIE", "1600U3P", NULL, BLIST_NOREPORTLUN},
	{"CANON", "IPUBJD", NULL, BLIST_SPARSELUN},
	{"CBOX3", "USB Storage-SMC", "300A", BLIST_FORCELUN | BLIST_INQUIRY_36},
	{"CMD", "CRA-7280", NULL, BLIST_SPARSELUN},	/* CMD RAID Controller */
	{"CNSI", "G7324", NULL, BLIST_SPARSELUN},	/* Chaparral G7324 RAID */
	{"CNSi", "G8324", NULL, BLIST_SPARSELUN},	/* Chaparral G8324 RAID */
	{"COMPAQ", "ARRAY CONTROLLER", NULL, BLIST_SPARSELUN | BLIST_LARGELUN |
		BLIST_MAX_512 | BLIST_REPORTLUN2},	/* Compaq RA4x00 */
	{"COMPAQ", "LOGICAL VOLUME", NULL, BLIST_FORCELUN | BLIST_MAX_512}, /* Compaq RA4x00 */
	{"COMPAQ", "CR3500", NULL, BLIST_FORCELUN},
	{"COMPAQ", "MSA1000", NULL, BLIST_SPARSELUN | BLIST_NOSTARTONADD},
	{"COMPAQ", "MSA1000 VOLUME", NULL, BLIST_SPARSELUN | BLIST_NOSTARTONADD},
	{"COMPAQ", "HSV110", NULL, BLIST_REPORTLUN2 | BLIST_NOSTARTONADD},
	{"DDN", "SAN DataDirector", "*", BLIST_SPARSELUN},
	{"DEC", "HSG80", NULL, BLIST_REPORTLUN2 | BLIST_NOSTARTONADD},
	{"DELL", "PV660F", NULL, BLIST_SPARSELUN},
	{"DELL", "PV660F   PSEUDO", NULL, BLIST_SPARSELUN},
	{"DELL", "PSEUDO DEVICE .", NULL, BLIST_SPARSELUN},	/* Dell PV 530F */
	{"DELL", "PV530F", NULL, BLIST_SPARSELUN},
	{"DELL", "PERCRAID", NULL, BLIST_FORCELUN},
	{"DGC", "RAID", NULL, BLIST_SPARSELUN},	/* Dell PV 650F, storage on LUN 0 */
	{"DGC", "DISK", NULL, BLIST_SPARSELUN},	/* Dell PV 650F, no storage on LUN 0 */
	{"EMC",  "Invista", "*", BLIST_SPARSELUN | BLIST_LARGELUN},
	{"EMC", "SYMMETRIX", NULL, BLIST_SPARSELUN | BLIST_LARGELUN | BLIST_REPORTLUN2},
	{"EMULEX", "MD21/S2     ESDI", NULL, BLIST_SINGLELUN},
	{"easyRAID", "16P", NULL, BLIST_NOREPORTLUN},
	{"easyRAID", "X6P", NULL, BLIST_NOREPORTLUN},
	{"easyRAID", "F8", NULL, BLIST_NOREPORTLUN},
	{"FSC", "CentricStor", "*", BLIST_SPARSELUN | BLIST_LARGELUN},
	{"Generic", "USB SD Reader", "1.00", BLIST_FORCELUN | BLIST_INQUIRY_36},
	{"Generic", "USB Storage-SMC", "0180", BLIST_FORCELUN | BLIST_INQUIRY_36},
	{"Generic", "USB Storage-SMC", "0207", BLIST_FORCELUN | BLIST_INQUIRY_36},
	{"HITACHI", "DF400", "*", BLIST_REPORTLUN2},
	{"HITACHI", "DF500", "*", BLIST_REPORTLUN2},
	{"HITACHI", "DISK-SUBSYSTEM", "*", BLIST_REPORTLUN2},
	{"HITACHI", "HUS1530", "*", BLIST_NO_DIF},
	{"HITACHI", "OPEN-", "*", BLIST_REPORTLUN2},
	{"HITACHI", "OP-C-", "*", BLIST_SPARSELUN | BLIST_LARGELUN},
	{"HITACHI", "3380-", "*", BLIST_SPARSELUN | BLIST_LARGELUN},
	{"HITACHI", "3390-", "*", BLIST_SPARSELUN | BLIST_LARGELUN},
	{"HITACHI", "6586-", "*", BLIST_SPARSELUN | BLIST_LARGELUN},
	{"HITACHI", "6588-", "*", BLIST_SPARSELUN | BLIST_LARGELUN},
	{"HP", "A6189A", NULL, BLIST_SPARSELUN | BLIST_LARGELUN},	/* HP VA7400 */
	{"HP", "OPEN-", "*", BLIST_REPORTLUN2 | BLIST_TRY_VPD_PAGES}, /* HP XP Arrays */
	{"HP", "NetRAID-4M", NULL, BLIST_FORCELUN},
	{"HP", "HSV100", NULL, BLIST_REPORTLUN2 | BLIST_NOSTARTONADD},
	{"HP", "C1557A", NULL, BLIST_FORCELUN},
	{"HP", "C3323-300", "4269", BLIST_NOTQ},
	{"HP", "C5713A", NULL, BLIST_NOREPORTLUN},
	{"HP", "DF400", "*", BLIST_SPARSELUN | BLIST_LARGELUN},
	{"HP", "DF500", "*", BLIST_SPARSELUN | BLIST_LARGELUN},
	{"HP", "DF600", "*", BLIST_SPARSELUN | BLIST_LARGELUN},
	{"HP", "OP-C-", "*", BLIST_SPARSELUN | BLIST_LARGELUN},
	{"HP", "3380-", "*", BLIST_SPARSELUN | BLIST_LARGELUN},
	{"HP", "3390-", "*", BLIST_SPARSELUN | BLIST_LARGELUN},
	{"HP", "6586-", "*", BLIST_SPARSELUN | BLIST_LARGELUN},
	{"HP", "6588-", "*", BLIST_SPARSELUN | BLIST_LARGELUN},
	{"IBM", "AuSaV1S2", NULL, BLIST_FORCELUN},
	{"IBM", "ProFibre 4000R", "*", BLIST_SPARSELUN | BLIST_LARGELUN},
	{"IBM", "2105", NULL, BLIST_RETRY_HWERROR},
	{"iomega", "jaz 1GB", "J.86", BLIST_NOTQ | BLIST_NOLUN},
	{"IOMEGA", "ZIP", NULL, BLIST_NOTQ | BLIST_NOLUN},
	{"IOMEGA", "Io20S         *F", NULL, BLIST_KEY},
	{"INSITE", "Floptical   F*8I", NULL, BLIST_KEY},
	{"INSITE", "I325VM", NULL, BLIST_KEY},
	{"Intel", "Multi-Flex", NULL, BLIST_NO_RSOC},
	{"iRiver", "iFP Mass Driver", NULL, BLIST_NOT_LOCKABLE | BLIST_INQUIRY_36},
	{"LASOUND", "CDX7405", "3.10", BLIST_MAX5LUN | BLIST_SINGLELUN},
	{"Marvell", "Console", NULL, BLIST_SKIP_VPD_PAGES},
	{"Marvell", "91xx Config", "1.01", BLIST_SKIP_VPD_PAGES},
	{"MATSHITA", "PD-1", NULL, BLIST_FORCELUN | BLIST_SINGLELUN},
	{"MATSHITA", "DMC-LC5", NULL, BLIST_NOT_LOCKABLE | BLIST_INQUIRY_36},
	{"MATSHITA", "DMC-LC40", NULL, BLIST_NOT_LOCKABLE | BLIST_INQUIRY_36},
	{"Medion", "Flash XL  MMC/SD", "2.6D", BLIST_FORCELUN},
	{"MegaRAID", "LD", NULL, BLIST_FORCELUN},
	{"MICROP", "4110", NULL, BLIST_NOTQ},
	{"MSFT", "Virtual HD", NULL, BLIST_NO_RSOC},
	{"MYLEX", "DACARMRB", "*", BLIST_REPORTLUN2},
	{"nCipher", "Fastness Crypto", NULL, BLIST_FORCELUN},
	{"NAKAMICH", "MJ-4.8S", NULL, BLIST_FORCELUN | BLIST_SINGLELUN},
	{"NAKAMICH", "MJ-5.16S", NULL, BLIST_FORCELUN | BLIST_SINGLELUN},
	{"NEC", "PD-1 ODX654P", NULL, BLIST_FORCELUN | BLIST_SINGLELUN},
	{"NEC", "iStorage", NULL, BLIST_REPORTLUN2},
	{"NETAPP", "LUN C-Mode", NULL, BLIST_SYNC_ALUA},
	{"NETAPP", "INF-01-00", NULL, BLIST_SYNC_ALUA},
	{"NRC", "MBR-7", NULL, BLIST_FORCELUN | BLIST_SINGLELUN},
	{"NRC", "MBR-7.4", NULL, BLIST_FORCELUN | BLIST_SINGLELUN},
	{"PIONEER", "CD-ROM DRM-600", NULL, BLIST_FORCELUN | BLIST_SINGLELUN},
	{"PIONEER", "CD-ROM DRM-602X", NULL, BLIST_FORCELUN | BLIST_SINGLELUN},
	{"PIONEER", "CD-ROM DRM-604X", NULL, BLIST_FORCELUN | BLIST_SINGLELUN},
	{"PIONEER", "CD-ROM DRM-624X", NULL, BLIST_FORCELUN | BLIST_SINGLELUN},
	{"Promise", "VTrak E610f", NULL, BLIST_SPARSELUN | BLIST_NO_RSOC},
	{"Promise", "", NULL, BLIST_SPARSELUN},
	{"QEMU", "QEMU CD-ROM", NULL, BLIST_SKIP_VPD_PAGES},
	{"QNAP", "iSCSI Storage", NULL, BLIST_MAX_1024},
	{"SYNOLOGY", "iSCSI Storage", NULL, BLIST_MAX_1024},
	{"QUANTUM", "XP34301", "1071", BLIST_NOTQ},
	{"REGAL", "CDC-4X", NULL, BLIST_MAX5LUN | BLIST_SINGLELUN},
	{"SanDisk", "ImageMate CF-SD1", NULL, BLIST_FORCELUN},
	{"SEAGATE", "ST34555N", "0930", BLIST_NOTQ},	/* Chokes on tagged INQUIRY */
	{"SEAGATE", "ST3390N", "9546", BLIST_NOTQ},
	{"SEAGATE", "ST900MM0006", NULL, BLIST_SKIP_VPD_PAGES},
	{"SGI", "RAID3", "*", BLIST_SPARSELUN},
	{"SGI", "RAID5", "*", BLIST_SPARSELUN},
	{"SGI", "TP9100", "*", BLIST_REPORTLUN2},
	{"SGI", "Universal Xport", "*", BLIST_NO_ULD_ATTACH},
	{"IBM", "Universal Xport", "*", BLIST_NO_ULD_ATTACH},
	{"SUN", "Universal Xport", "*", BLIST_NO_ULD_ATTACH},
	{"DELL", "Universal Xport", "*", BLIST_NO_ULD_ATTACH},
	{"STK", "Universal Xport", "*", BLIST_NO_ULD_ATTACH},
	{"NETAPP", "Universal Xport", "*", BLIST_NO_ULD_ATTACH},
	{"LSI", "Universal Xport", "*", BLIST_NO_ULD_ATTACH},
	{"ENGENIO", "Universal Xport", "*", BLIST_NO_ULD_ATTACH},
	{"SMSC", "USB 2 HS-CF", NULL, BLIST_SPARSELUN | BLIST_INQUIRY_36},
	{"SONY", "CD-ROM CDU-8001", NULL, BLIST_BORKEN},
	{"SONY", "TSL", NULL, BLIST_FORCELUN},		/* DDS3 & DDS4 autoloaders */
	{"ST650211", "CF", NULL, BLIST_RETRY_HWERROR},
	{"SUN", "T300", "*", BLIST_SPARSELUN},
	{"SUN", "T4", "*", BLIST_SPARSELUN},
	{"TEXEL", "CD-ROM", "1.06", BLIST_BORKEN},
	{"Tornado-", "F4", "*", BLIST_NOREPORTLUN},
	{"TOSHIBA", "CDROM", NULL, BLIST_ISROM},
	{"TOSHIBA", "CD-ROM", NULL, BLIST_ISROM},
	{"Traxdata", "CDR4120", NULL, BLIST_NOLUN},	/* locks up */
	{"USB2.0", "SMARTMEDIA/XD", NULL, BLIST_FORCELUN | BLIST_INQUIRY_36},
	{"WangDAT", "Model 2600", "01.7", BLIST_SELECT_NO_ATN},
	{"WangDAT", "Model 3200", "02.2", BLIST_SELECT_NO_ATN},
	{"WangDAT", "Model 1300", "02.4", BLIST_SELECT_NO_ATN},
	{"WDC WD25", "00JB-00FUA0", NULL, BLIST_NOREPORTLUN},
	{"XYRATEX", "RS", "*", BLIST_SPARSELUN | BLIST_LARGELUN},
	{"Zzyzx", "RocketStor 500S", NULL, BLIST_SPARSELUN},
	{"Zzyzx", "RocketStor 2000", NULL, BLIST_SPARSELUN},
	{ NULL, NULL, NULL, 0 },
};

static struct scsi_dev_info_list_table *scsi_devinfo_lookup_by_key(int key)
{
	struct scsi_dev_info_list_table *devinfo_table;
	int found = 0;

	list_for_each_entry(devinfo_table, &scsi_dev_info_list, node)
		if (devinfo_table->key == key) {
			found = 1;
			break;
		}
	if (!found)
		return ERR_PTR(-EINVAL);

	return devinfo_table;
}

/*
 * scsi_strcpy_devinfo: called from scsi_dev_info_list_add to copy into
 * devinfo vendor and model strings.
 */
static void scsi_strcpy_devinfo(char *name, char *to, size_t to_length,
                                char *from, int compatible)
{
	size_t from_length;

	from_length = strlen(from);
<<<<<<< HEAD
	/* This zero-pads the destination */
=======
	/* this zero-pads the destination */
>>>>>>> 18085f95
	strncpy(to, from, to_length);
	if (from_length < to_length && !compatible) {
		/*
		 * space pad the string if it is short.
		 */
		memset(&to[from_length], ' ', to_length - from_length);
	}
	if (from_length > to_length)
		printk(KERN_WARNING "%s: %s string '%s' is too long\n",
			__func__, name, from);
}

/**
 * scsi_dev_info_list_add - add one dev_info list entry.
 * @compatible: if true, null terminate short strings.  Otherwise space pad.
 * @vendor:	vendor string
 * @model:	model (product) string
 * @strflags:	integer string
 * @flags:	if strflags NULL, use this flag value
 *
 * Description:
 * 	Create and add one dev_info entry for @vendor, @model, @strflags or
 * 	@flag. If @compatible, add to the tail of the list, do not space
 * 	pad, and set devinfo->compatible. The scsi_static_device_list entries
 * 	are added with @compatible 1 and @clfags NULL.
 *
 * Returns: 0 OK, -error on failure.
 **/
static int scsi_dev_info_list_add(int compatible, char *vendor, char *model,
			    char *strflags, int flags)
{
	return scsi_dev_info_list_add_keyed(compatible, vendor, model,
					    strflags, flags,
					    SCSI_DEVINFO_GLOBAL);
}

/**
 * scsi_dev_info_list_add_keyed - add one dev_info list entry.
 * @compatible: if true, null terminate short strings.  Otherwise space pad.
 * @vendor:	vendor string
 * @model:	model (product) string
 * @strflags:	integer string
 * @flags:	if strflags NULL, use this flag value
 * @key:	specify list to use
 *
 * Description:
 * 	Create and add one dev_info entry for @vendor, @model,
 * 	@strflags or @flag in list specified by @key. If @compatible,
 * 	add to the tail of the list, do not space pad, and set
 * 	devinfo->compatible. The scsi_static_device_list entries are
 * 	added with @compatible 1 and @clfags NULL.
 *
 * Returns: 0 OK, -error on failure.
 **/
int scsi_dev_info_list_add_keyed(int compatible, char *vendor, char *model,
				 char *strflags, int flags, int key)
{
	struct scsi_dev_info_list *devinfo;
	struct scsi_dev_info_list_table *devinfo_table =
		scsi_devinfo_lookup_by_key(key);

	if (IS_ERR(devinfo_table))
		return PTR_ERR(devinfo_table);

	devinfo = kmalloc(sizeof(*devinfo), GFP_KERNEL);
	if (!devinfo) {
		printk(KERN_ERR "%s: no memory\n", __func__);
		return -ENOMEM;
	}

	scsi_strcpy_devinfo("vendor", devinfo->vendor, sizeof(devinfo->vendor),
			    vendor, compatible);
	scsi_strcpy_devinfo("model", devinfo->model, sizeof(devinfo->model),
			    model, compatible);

	if (strflags)
		devinfo->flags = simple_strtoul(strflags, NULL, 0);
	else
		devinfo->flags = flags;

	devinfo->compatible = compatible;

	if (compatible)
		list_add_tail(&devinfo->dev_info_list,
			      &devinfo_table->scsi_dev_info_list);
	else
		list_add(&devinfo->dev_info_list,
			 &devinfo_table->scsi_dev_info_list);

	return 0;
}
EXPORT_SYMBOL(scsi_dev_info_list_add_keyed);

/**
 * scsi_dev_info_list_find - find a matching dev_info list entry.
 * @vendor:	vendor string
 * @model:	model (product) string
 * @key:	specify list to use
 *
 * Description:
 *	Finds the first dev_info entry matching @vendor, @model
 * 	in list specified by @key.
 *
 * Returns: pointer to matching entry, or ERR_PTR on failure.
 **/
static struct scsi_dev_info_list *scsi_dev_info_list_find(const char *vendor,
		const char *model, int key)
{
	struct scsi_dev_info_list *devinfo;
	struct scsi_dev_info_list_table *devinfo_table =
		scsi_devinfo_lookup_by_key(key);
	size_t vmax, mmax;
	const char *vskip, *mskip;

	if (IS_ERR(devinfo_table))
		return (struct scsi_dev_info_list *) devinfo_table;

	/* Prepare for "compatible" matches */

	/*
	 * XXX why skip leading spaces? If an odd INQUIRY
	 * value, that should have been part of the
	 * scsi_static_device_list[] entry, such as "  FOO"
	 * rather than "FOO". Since this code is already
	 * here, and we don't know what device it is
	 * trying to work with, leave it as-is.
	 */
	vmax = sizeof(devinfo->vendor);
	vskip = vendor;
	while (vmax > 0 && *vskip == ' ') {
		vmax--;
		vskip++;
	}
	/* Also skip trailing spaces */
	while (vmax > 0 && vskip[vmax - 1] == ' ')
		--vmax;

	mmax = sizeof(devinfo->model);
	mskip = model;
	while (mmax > 0 && *mskip == ' ') {
		mmax--;
		mskip++;
	}
	while (mmax > 0 && mskip[mmax - 1] == ' ')
		--mmax;

	list_for_each_entry(devinfo, &devinfo_table->scsi_dev_info_list,
			    dev_info_list) {
		if (devinfo->compatible) {
			/*
			 * Behave like the older version of get_device_flags.
			 */
			if (memcmp(devinfo->vendor, vskip, vmax) ||
					(vmax < sizeof(devinfo->vendor) &&
						devinfo->vendor[vmax]))
				continue;
			if (memcmp(devinfo->model, mskip, mmax) ||
					(mmax < sizeof(devinfo->model) &&
						devinfo->model[mmax]))
				continue;
			return devinfo;
		} else {
			if (!memcmp(devinfo->vendor, vendor,
				     sizeof(devinfo->vendor)) &&
			     !memcmp(devinfo->model, model,
				      sizeof(devinfo->model)))
				return devinfo;
		}
	}

	return ERR_PTR(-ENOENT);
}

/**
 * scsi_dev_info_list_del_keyed - remove one dev_info list entry.
 * @vendor:	vendor string
 * @model:	model (product) string
 * @key:	specify list to use
 *
 * Description:
 *	Remove and destroy one dev_info entry for @vendor, @model
 *	in list specified by @key.
 *
 * Returns: 0 OK, -error on failure.
 **/
int scsi_dev_info_list_del_keyed(char *vendor, char *model, int key)
{
	struct scsi_dev_info_list *found;

	found = scsi_dev_info_list_find(vendor, model, key);
	if (IS_ERR(found))
		return PTR_ERR(found);

	list_del(&found->dev_info_list);
	kfree(found);
	return 0;
}
EXPORT_SYMBOL(scsi_dev_info_list_del_keyed);

/**
 * scsi_dev_info_list_add_str - parse dev_list and add to the scsi_dev_info_list.
 * @dev_list:	string of device flags to add
 *
 * Description:
 * 	Parse dev_list, and add entries to the scsi_dev_info_list.
 * 	dev_list is of the form "vendor:product:flag,vendor:product:flag".
 * 	dev_list is modified via strsep. Can be called for command line
 * 	addition, for proc or mabye a sysfs interface.
 *
 * Returns: 0 if OK, -error on failure.
 **/
static int scsi_dev_info_list_add_str(char *dev_list)
{
	char *vendor, *model, *strflags, *next;
	char *next_check;
	int res = 0;

	next = dev_list;
	if (next && next[0] == '"') {
		/*
		 * Ignore both the leading and trailing quote.
		 */
		next++;
		next_check = ",\"";
	} else {
		next_check = ",";
	}

	/*
	 * For the leading and trailing '"' case, the for loop comes
	 * through the last time with vendor[0] == '\0'.
	 */
	for (vendor = strsep(&next, ":"); vendor && (vendor[0] != '\0')
	     && (res == 0); vendor = strsep(&next, ":")) {
		strflags = NULL;
		model = strsep(&next, ":");
		if (model)
			strflags = strsep(&next, next_check);
		if (!model || !strflags) {
			printk(KERN_ERR "%s: bad dev info string '%s' '%s'"
			       " '%s'\n", __func__, vendor, model,
			       strflags);
			res = -EINVAL;
		} else
			res = scsi_dev_info_list_add(0 /* compatible */, vendor,
						     model, strflags, 0);
	}
	return res;
}

/**
 * get_device_flags - get device specific flags from the dynamic device list.
 * @sdev:       &scsi_device to get flags for
 * @vendor:	vendor name
 * @model:	model name
 *
 * Description:
 *     Search the global scsi_dev_info_list (specified by list zero)
 *     for an entry matching @vendor and @model, if found, return the
 *     matching flags value, else return the host or global default
 *     settings.  Called during scan time.
 **/
int scsi_get_device_flags(struct scsi_device *sdev,
			  const unsigned char *vendor,
			  const unsigned char *model)
{
	return scsi_get_device_flags_keyed(sdev, vendor, model,
					   SCSI_DEVINFO_GLOBAL);
}


/**
 * scsi_get_device_flags_keyed - get device specific flags from the dynamic device list
 * @sdev:       &scsi_device to get flags for
 * @vendor:	vendor name
 * @model:	model name
 * @key:	list to look up
 *
 * Description:
 *     Search the scsi_dev_info_list specified by @key for an entry
 *     matching @vendor and @model, if found, return the matching
 *     flags value, else return the host or global default settings.
 *     Called during scan time.
 **/
int scsi_get_device_flags_keyed(struct scsi_device *sdev,
				const unsigned char *vendor,
				const unsigned char *model,
				int key)
{
	struct scsi_dev_info_list *devinfo;

	devinfo = scsi_dev_info_list_find(vendor, model, key);
	if (!IS_ERR(devinfo))
		return devinfo->flags;

	/* key or device not found: return nothing */
	if (key != SCSI_DEVINFO_GLOBAL)
		return 0;

	/* except for the global list, where we have an exception */
	if (sdev->sdev_bflags)
		return sdev->sdev_bflags;

	return scsi_default_dev_flags;
}
EXPORT_SYMBOL(scsi_get_device_flags_keyed);

#ifdef CONFIG_SCSI_PROC_FS
struct double_list {
	struct list_head *top;
	struct list_head *bottom;
};

static int devinfo_seq_show(struct seq_file *m, void *v)
{
	struct double_list *dl = v;
	struct scsi_dev_info_list_table *devinfo_table =
		list_entry(dl->top, struct scsi_dev_info_list_table, node);
	struct scsi_dev_info_list *devinfo =
		list_entry(dl->bottom, struct scsi_dev_info_list,
			   dev_info_list);

	if (devinfo_table->scsi_dev_info_list.next == dl->bottom &&
	    devinfo_table->name)
		seq_printf(m, "[%s]:\n", devinfo_table->name);

	seq_printf(m, "'%.8s' '%.16s' 0x%x\n",
		   devinfo->vendor, devinfo->model, devinfo->flags);
	return 0;
}

static void *devinfo_seq_start(struct seq_file *m, loff_t *ppos)
{
	struct double_list *dl = kmalloc(sizeof(*dl), GFP_KERNEL);
	loff_t pos = *ppos;

	if (!dl)
		return NULL;

	list_for_each(dl->top, &scsi_dev_info_list) {
		struct scsi_dev_info_list_table *devinfo_table =
			list_entry(dl->top, struct scsi_dev_info_list_table,
				   node);
		list_for_each(dl->bottom, &devinfo_table->scsi_dev_info_list)
			if (pos-- == 0)
				return dl;
	}

	kfree(dl);
	return NULL;
}

static void *devinfo_seq_next(struct seq_file *m, void *v, loff_t *ppos)
{
	struct double_list *dl = v;
	struct scsi_dev_info_list_table *devinfo_table =
		list_entry(dl->top, struct scsi_dev_info_list_table, node);

	++*ppos;
	dl->bottom = dl->bottom->next;
	while (&devinfo_table->scsi_dev_info_list == dl->bottom) {
		dl->top = dl->top->next;
		if (dl->top == &scsi_dev_info_list) {
			kfree(dl);
			return NULL;
		}
		devinfo_table = list_entry(dl->top,
					   struct scsi_dev_info_list_table,
					   node);
		dl->bottom = devinfo_table->scsi_dev_info_list.next;
	}

	return dl;
}

static void devinfo_seq_stop(struct seq_file *m, void *v)
{
	kfree(v);
}

static const struct seq_operations scsi_devinfo_seq_ops = {
	.start	= devinfo_seq_start,
	.next	= devinfo_seq_next,
	.stop	= devinfo_seq_stop,
	.show	= devinfo_seq_show,
};

static int proc_scsi_devinfo_open(struct inode *inode, struct file *file)
{
	return seq_open(file, &scsi_devinfo_seq_ops);
}

/* 
 * proc_scsi_dev_info_write - allow additions to scsi_dev_info_list via /proc.
 *
 * Description: Adds a black/white list entry for vendor and model with an
 * integer value of flag to the scsi device info list.
 * To use, echo "vendor:model:flag" > /proc/scsi/device_info
 */
static ssize_t proc_scsi_devinfo_write(struct file *file,
				       const char __user *buf,
				       size_t length, loff_t *ppos)
{
	char *buffer;
	ssize_t err = length;

	if (!buf || length>PAGE_SIZE)
		return -EINVAL;
	if (!(buffer = (char *) __get_free_page(GFP_KERNEL)))
		return -ENOMEM;
	if (copy_from_user(buffer, buf, length)) {
		err =-EFAULT;
		goto out;
	}

	if (length < PAGE_SIZE)
		buffer[length] = '\0';
	else if (buffer[PAGE_SIZE-1]) {
		err = -EINVAL;
		goto out;
	}

	scsi_dev_info_list_add_str(buffer);

out:
	free_page((unsigned long)buffer);
	return err;
}

static const struct file_operations scsi_devinfo_proc_fops = {
	.owner		= THIS_MODULE,
	.open		= proc_scsi_devinfo_open,
	.read		= seq_read,
	.write		= proc_scsi_devinfo_write,
	.llseek		= seq_lseek,
	.release	= seq_release,
};
#endif /* CONFIG_SCSI_PROC_FS */

module_param_string(dev_flags, scsi_dev_flags, sizeof(scsi_dev_flags), 0);
MODULE_PARM_DESC(dev_flags,
	 "Given scsi_dev_flags=vendor:model:flags[,v:m:f] add black/white"
	 " list entries for vendor and model with an integer value of flags"
	 " to the scsi device info list");

module_param_named(default_dev_flags, scsi_default_dev_flags, int, S_IRUGO|S_IWUSR);
MODULE_PARM_DESC(default_dev_flags,
		 "scsi default device flag integer value");

/**
 * scsi_exit_devinfo - remove /proc/scsi/device_info & the scsi_dev_info_list
 **/
void scsi_exit_devinfo(void)
{
#ifdef CONFIG_SCSI_PROC_FS
	remove_proc_entry("scsi/device_info", NULL);
#endif

	scsi_dev_info_remove_list(SCSI_DEVINFO_GLOBAL);
}

/**
 * scsi_dev_info_add_list - add a new devinfo list
 * @key:	key of the list to add
 * @name:	Name of the list to add (for /proc/scsi/device_info)
 *
 * Adds the requested list, returns zero on success, -EEXIST if the
 * key is already registered to a list, or other error on failure.
 */
int scsi_dev_info_add_list(int key, const char *name)
{
	struct scsi_dev_info_list_table *devinfo_table =
		scsi_devinfo_lookup_by_key(key);

	if (!IS_ERR(devinfo_table))
		/* list already exists */
		return -EEXIST;

	devinfo_table = kmalloc(sizeof(*devinfo_table), GFP_KERNEL);

	if (!devinfo_table)
		return -ENOMEM;

	INIT_LIST_HEAD(&devinfo_table->node);
	INIT_LIST_HEAD(&devinfo_table->scsi_dev_info_list);
	devinfo_table->name = name;
	devinfo_table->key = key;
	list_add_tail(&devinfo_table->node, &scsi_dev_info_list);

	return 0;
}
EXPORT_SYMBOL(scsi_dev_info_add_list);

/**
 * scsi_dev_info_remove_list - destroy an added devinfo list
 * @key: key of the list to destroy
 *
 * Iterates over the entire list first, freeing all the values, then
 * frees the list itself.  Returns 0 on success or -EINVAL if the key
 * can't be found.
 */
int scsi_dev_info_remove_list(int key)
{
	struct list_head *lh, *lh_next;
	struct scsi_dev_info_list_table *devinfo_table =
		scsi_devinfo_lookup_by_key(key);

	if (IS_ERR(devinfo_table))
		/* no such list */
		return -EINVAL;

	/* remove from the master list */
	list_del(&devinfo_table->node);

	list_for_each_safe(lh, lh_next, &devinfo_table->scsi_dev_info_list) {
		struct scsi_dev_info_list *devinfo;

		devinfo = list_entry(lh, struct scsi_dev_info_list,
				     dev_info_list);
		kfree(devinfo);
	}
	kfree(devinfo_table);

	return 0;
}
EXPORT_SYMBOL(scsi_dev_info_remove_list);

/**
 * scsi_init_devinfo - set up the dynamic device list.
 *
 * Description:
 * 	Add command line entries from scsi_dev_flags, then add
 * 	scsi_static_device_list entries to the scsi device info list.
 */
int __init scsi_init_devinfo(void)
{
#ifdef CONFIG_SCSI_PROC_FS
	struct proc_dir_entry *p;
#endif
	int error, i;

	error = scsi_dev_info_add_list(SCSI_DEVINFO_GLOBAL, NULL);
	if (error)
		return error;

	error = scsi_dev_info_list_add_str(scsi_dev_flags);
	if (error)
		goto out;

	for (i = 0; scsi_static_device_list[i].vendor; i++) {
		error = scsi_dev_info_list_add(1 /* compatibile */,
				scsi_static_device_list[i].vendor,
				scsi_static_device_list[i].model,
				NULL,
				scsi_static_device_list[i].flags);
		if (error)
			goto out;
	}

#ifdef CONFIG_SCSI_PROC_FS
	p = proc_create("scsi/device_info", 0, NULL, &scsi_devinfo_proc_fops);
	if (!p) {
		error = -ENOMEM;
		goto out;
	}
#endif /* CONFIG_SCSI_PROC_FS */

 out:
	if (error)
		scsi_exit_devinfo();
	return error;
}<|MERGE_RESOLUTION|>--- conflicted
+++ resolved
@@ -297,11 +297,7 @@
 	size_t from_length;
 
 	from_length = strlen(from);
-<<<<<<< HEAD
-	/* This zero-pads the destination */
-=======
 	/* this zero-pads the destination */
->>>>>>> 18085f95
 	strncpy(to, from, to_length);
 	if (from_length < to_length && !compatible) {
 		/*
