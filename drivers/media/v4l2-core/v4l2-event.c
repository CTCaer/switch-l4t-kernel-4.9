--- conflicted
+++ resolved
@@ -228,6 +228,7 @@
 	struct v4l2_subscribed_event *sev, *found_ev;
 	unsigned long flags;
 	unsigned i;
+	int ret = 0;
 
 	if (sub->type == V4L2_EVENT_ALL)
 		return -EINVAL;
@@ -254,22 +255,6 @@
 
 	if (found_ev) {
 		kfree(sev);
-<<<<<<< HEAD
-		return 0; /* Already listening */
-	}
-
-	if (sev->ops && sev->ops->add) {
-		int ret = sev->ops->add(sev, elems);
-		if (ret) {
-			sev->ops = NULL;
-			v4l2_event_unsubscribe(fh, sub);
-			return ret;
-		}
-	}
-
-	/* Mark as ready for use */
-	sev->elems = elems;
-=======
 	} else if (sev->ops && sev->ops->add) {
 		ret = sev->ops->add(sev, elems);
 		if (ret) {
@@ -281,7 +266,6 @@
 	}
 
 	mutex_unlock(&fh->subscribe_lock);
->>>>>>> 18085f95
 
 	return 0;
 }
