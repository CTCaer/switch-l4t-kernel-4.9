--- conflicted
+++ resolved
@@ -503,23 +503,11 @@
 		 * If there isn't a request associated with this submission,
 		 * create one as a temporary holder.
 		 */
-<<<<<<< HEAD
-		WARN(1, "execlist context submission without request");
-=======
->>>>>>> d525211f
 		request = kzalloc(sizeof(*request), GFP_KERNEL);
 		if (request == NULL)
 			return -ENOMEM;
 		request->ring = ring;
 		request->ctx = to;
-<<<<<<< HEAD
-	} else {
-		WARN_ON(to != request->ctx);
-	}
-	request->tail = tail;
-	i915_gem_request_reference(request);
-	i915_gem_context_reference(request->ctx);
-=======
 		kref_init(&request->ref);
 		request->uniq = dev_priv->request_uniq++;
 		i915_gem_context_reference(request->ctx);
@@ -528,7 +516,6 @@
 		WARN_ON(to != request->ctx);
 	}
 	request->tail = tail;
->>>>>>> d525211f
 
 	intel_runtime_pm_get(dev_priv);
 
@@ -745,10 +732,6 @@
 		if (ctx_obj && (ctx != ring->default_context))
 			intel_lr_context_unpin(ring, ctx);
 		intel_runtime_pm_put(dev_priv);
-<<<<<<< HEAD
-		i915_gem_context_unreference(ctx);
-=======
->>>>>>> d525211f
 		list_del(&req->execlist_link);
 		i915_gem_request_unreference(req);
 	}
