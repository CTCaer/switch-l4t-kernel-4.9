/*
 * composite.c - infrastructure for Composite USB Gadgets
 *
 * Copyright (C) 2006-2008 David Brownell
 * Copyright (c) 2016-2017, NVIDIA CORPORATION. All rights reserved.
 *
 * This program is free software; you can redistribute it and/or modify
 * it under the terms of the GNU General Public License as published by
 * the Free Software Foundation; either version 2 of the License, or
 * (at your option) any later version.
 */

/* #define VERBOSE_DEBUG */

#include <linux/kallsyms.h>
#include <linux/kernel.h>
#include <linux/slab.h>
#include <linux/module.h>
#include <linux/device.h>
#include <linux/utsname.h>

#include <linux/usb/composite.h>
#include <linux/usb/otg.h>
#include <asm/unaligned.h>

#include "u_os_desc.h"

/**
 * struct usb_os_string - represents OS String to be reported by a gadget
 * @bLength: total length of the entire descritor, always 0x12
 * @bDescriptorType: USB_DT_STRING
 * @qwSignature: the OS String proper
 * @bMS_VendorCode: code used by the host for subsequent requests
 * @bPad: not used, must be zero
 */
struct usb_os_string {
	__u8	bLength;
	__u8	bDescriptorType;
	__u8	qwSignature[OS_STRING_QW_SIGN_LEN];
	__u8	bMS_VendorCode;
	__u8	bPad;
} __packed;

/*
 * The code in this file is utility code, used to build a gadget driver
 * from one or more "function" drivers, one or more "configuration"
 * objects, and a "usb_composite_driver" by gluing them together along
 * with the relevant device-wide data.
 */

static struct usb_gadget_strings **get_containers_gs(
		struct usb_gadget_string_container *uc)
{
	return (struct usb_gadget_strings **)uc->stash;
}

/**
 * function_descriptors() - get function descriptors for speed
 * @f: the function
 * @speed: the speed
 *
 * Returns the descriptors or NULL if not set.
 */
static struct usb_descriptor_header **
function_descriptors(struct usb_function *f,
		     enum usb_device_speed speed)
{
	struct usb_descriptor_header **descriptors;

	/*
	 * NOTE: we try to help gadget drivers which might not be setting
	 * max_speed appropriately.
	 */

	switch (speed) {
	case USB_SPEED_SUPER_PLUS:
		descriptors = f->ssp_descriptors;
		if (descriptors)
			break;
		/* FALLTHROUGH */
	case USB_SPEED_SUPER:
		descriptors = f->ss_descriptors;
		if (descriptors)
			break;
		/* FALLTHROUGH */
	case USB_SPEED_HIGH:
		descriptors = f->hs_descriptors;
		if (descriptors)
			break;
		/* FALLTHROUGH */
	default:
		descriptors = f->fs_descriptors;
	}

	/*
	 * if we can't find any descriptors at all, then this gadget deserves to
	 * Oops with a NULL pointer dereference
	 */

	return descriptors;
}

/**
 * next_ep_desc() - advance to the next EP descriptor
 * @t: currect pointer within descriptor array
 *
 * Return: next EP descriptor or NULL
 *
 * Iterate over @t until either EP descriptor found or
 * NULL (that indicates end of list) encountered
 */
static struct usb_descriptor_header**
next_ep_desc(struct usb_descriptor_header **t)
{
	for (; *t; t++) {
		if ((*t)->bDescriptorType == USB_DT_ENDPOINT)
			return t;
	}
	return NULL;
}

/*
 * for_each_ep_desc()- iterate over endpoint descriptors in the
 *		descriptors list
 * @start:	pointer within descriptor array.
 * @ep_desc:	endpoint descriptor to use as the loop cursor
 */
#define for_each_ep_desc(start, ep_desc) \
	for (ep_desc = next_ep_desc(start); \
	      ep_desc; ep_desc = next_ep_desc(ep_desc+1))

/**
 * config_ep_by_speed() - configures the given endpoint
 * according to gadget speed.
 * @g: pointer to the gadget
 * @f: usb function
 * @_ep: the endpoint to configure
 *
 * Return: error code, 0 on success
 *
 * This function chooses the right descriptors for a given
 * endpoint according to gadget speed and saves it in the
 * endpoint desc field. If the endpoint already has a descriptor
 * assigned to it - overwrites it with currently corresponding
 * descriptor. The endpoint maxpacket field is updated according
 * to the chosen descriptor.
 * Note: the supplied function should hold all the descriptors
 * for supported speeds
 */
int config_ep_by_speed(struct usb_gadget *g,
			struct usb_function *f,
			struct usb_ep *_ep)
{
<<<<<<< HEAD
	struct usb_composite_dev	*cdev = NULL;
=======
>>>>>>> a9fd3188
	struct usb_endpoint_descriptor *chosen_desc = NULL;
	struct usb_descriptor_header **speed_desc = NULL;

	struct usb_ss_ep_comp_descriptor *comp_desc = NULL;
	int want_comp_desc = 0;

	struct usb_descriptor_header **d_spd; /* cursor for speed desc */

	if (!g || !f || !_ep)
		return -EIO;

	cdev = get_gadget_data(g);

	/* select desired speed */
	switch (g->speed) {
	case USB_SPEED_SUPER_PLUS:
		if (gadget_is_superspeed_plus(g)) {
			speed_desc = f->ssp_descriptors;
			want_comp_desc = 1;
			break;
		}
		/* else: Fall trough */
	case USB_SPEED_SUPER:
		if (gadget_is_superspeed(g)) {
			speed_desc = f->ss_descriptors;
			want_comp_desc = 1;
			break;
		}
		/* else: Fall trough */
	case USB_SPEED_HIGH:
		if (gadget_is_dualspeed(g)) {
			speed_desc = f->hs_descriptors;
			break;
		}
		/* else: fall through */
	default:
		speed_desc = f->fs_descriptors;
	}
	/* find descriptors */
	for_each_ep_desc(speed_desc, d_spd) {
		chosen_desc = (struct usb_endpoint_descriptor *)*d_spd;
		if (chosen_desc->bEndpointAddress == _ep->address)
			goto ep_found;
	}
	return -EIO;

ep_found:
	/* commit results */
	_ep->maxpacket = usb_endpoint_maxp(chosen_desc) & 0x7ff;
	_ep->desc = chosen_desc;
	_ep->comp_desc = NULL;
	_ep->maxburst = 0;
	_ep->mult = 1;

	if (g->speed == USB_SPEED_HIGH && (usb_endpoint_xfer_isoc(_ep->desc) ||
				usb_endpoint_xfer_int(_ep->desc)))
		_ep->mult = ((usb_endpoint_maxp(_ep->desc) & 0x1800) >> 11) + 1;

	if (!want_comp_desc)
		return 0;

	/*
	 * Companion descriptor should follow EP descriptor
	 * USB 3.0 spec, #9.6.7
	 */
	comp_desc = (struct usb_ss_ep_comp_descriptor *)*(++d_spd);
	if (!comp_desc ||
	    (comp_desc->bDescriptorType != USB_DT_SS_ENDPOINT_COMP))
		return -EIO;
	_ep->comp_desc = comp_desc;
	if (g->speed >= USB_SPEED_SUPER) {
		switch (usb_endpoint_type(_ep->desc)) {
		case USB_ENDPOINT_XFER_ISOC:
			/* mult: bits 1:0 of bmAttributes */
			_ep->mult = (comp_desc->bmAttributes & 0x3) + 1;
		case USB_ENDPOINT_XFER_BULK:
		case USB_ENDPOINT_XFER_INT:
			_ep->maxburst = comp_desc->bMaxBurst + 1;
			break;
		default:
			if (comp_desc->bMaxBurst != 0) {
				struct usb_composite_dev *cdev;

				cdev = get_gadget_data(g);
				ERROR(cdev, "ep0 bMaxBurst must be 0\n");
			}
			_ep->maxburst = 1;
			break;
		}
	}
	return 0;
}
EXPORT_SYMBOL_GPL(config_ep_by_speed);

/**
 * usb_add_function() - add a function to a configuration
 * @config: the configuration
 * @function: the function being added
 * Context: single threaded during gadget setup
 *
 * After initialization, each configuration must have one or more
 * functions added to it.  Adding a function involves calling its @bind()
 * method to allocate resources such as interface and string identifiers
 * and endpoints.
 *
 * This function returns the value of the function's bind(), which is
 * zero for success else a negative errno value.
 */
int usb_add_function(struct usb_configuration *config,
		struct usb_function *function)
{
	int	value = -EINVAL;

	DBG(config->cdev, "adding '%s'/%p to config '%s'/%p\n",
			function->name, function,
			config->label, config);

	if (!function->set_alt || !function->disable)
		goto done;

	function->config = config;
	list_add_tail(&function->list, &config->functions);

	if (function->bind_deactivated) {
		value = usb_function_deactivate(function);
		if (value)
			goto done;
	}

	/* REVISIT *require* function->bind? */
	if (function->bind) {
		value = function->bind(config, function);
		if (value < 0) {
			list_del(&function->list);
			function->config = NULL;
		}
	} else
		value = 0;

	/* We allow configurations that don't work at both speeds.
	 * If we run into a lowspeed Linux system, treat it the same
	 * as full speed ... it's the function drivers that will need
	 * to avoid bulk and ISO transfers.
	 */
	if (!config->fullspeed && function->fs_descriptors)
		config->fullspeed = true;
	if (!config->highspeed && function->hs_descriptors)
		config->highspeed = true;
	if (!config->superspeed && function->ss_descriptors)
		config->superspeed = true;
	if (!config->superspeed_plus && function->ssp_descriptors)
		config->superspeed_plus = true;

done:
	if (value)
		DBG(config->cdev, "adding '%s'/%p --> %d\n",
				function->name, function, value);
	return value;
}
EXPORT_SYMBOL_GPL(usb_add_function);

void usb_remove_function(struct usb_configuration *c, struct usb_function *f)
{
	if (f->disable)
		f->disable(f);

	bitmap_zero(f->endpoints, 32);
	list_del(&f->list);
	if (f->unbind)
		f->unbind(c, f);
}
EXPORT_SYMBOL_GPL(usb_remove_function);

/**
 * usb_function_deactivate - prevent function and gadget enumeration
 * @function: the function that isn't yet ready to respond
 *
 * Blocks response of the gadget driver to host enumeration by
 * preventing the data line pullup from being activated.  This is
 * normally called during @bind() processing to change from the
 * initial "ready to respond" state, or when a required resource
 * becomes available.
 *
 * For example, drivers that serve as a passthrough to a userspace
 * daemon can block enumeration unless that daemon (such as an OBEX,
 * MTP, or print server) is ready to handle host requests.
 *
 * Not all systems support software control of their USB peripheral
 * data pullups.
 *
 * Returns zero on success, else negative errno.
 */
int usb_function_deactivate(struct usb_function *function)
{
	struct usb_composite_dev	*cdev = function->config->cdev;
	unsigned long			flags;
	int				status = 0;

	spin_lock_irqsave(&cdev->lock, flags);

	if (cdev->deactivations == 0)
		status = usb_gadget_deactivate(cdev->gadget);
	if (status == 0)
		cdev->deactivations++;

	spin_unlock_irqrestore(&cdev->lock, flags);
	return status;
}
EXPORT_SYMBOL_GPL(usb_function_deactivate);

/**
 * usb_function_activate - allow function and gadget enumeration
 * @function: function on which usb_function_activate() was called
 *
 * Reverses effect of usb_function_deactivate().  If no more functions
 * are delaying their activation, the gadget driver will respond to
 * host enumeration procedures.
 *
 * Returns zero on success, else negative errno.
 */
int usb_function_activate(struct usb_function *function)
{
	struct usb_composite_dev	*cdev = function->config->cdev;
	unsigned long			flags;
	int				status = 0;

	spin_lock_irqsave(&cdev->lock, flags);

	if (WARN_ON(cdev->deactivations == 0))
		status = -EINVAL;
	else {
		cdev->deactivations--;
		if (cdev->deactivations == 0)
			status = usb_gadget_activate(cdev->gadget);
	}

	spin_unlock_irqrestore(&cdev->lock, flags);
	return status;
}
EXPORT_SYMBOL_GPL(usb_function_activate);

/**
 * usb_interface_id() - allocate an unused interface ID
 * @config: configuration associated with the interface
 * @function: function handling the interface
 * Context: single threaded during gadget setup
 *
 * usb_interface_id() is called from usb_function.bind() callbacks to
 * allocate new interface IDs.  The function driver will then store that
 * ID in interface, association, CDC union, and other descriptors.  It
 * will also handle any control requests targeted at that interface,
 * particularly changing its altsetting via set_alt().  There may
 * also be class-specific or vendor-specific requests to handle.
 *
 * All interface identifier should be allocated using this routine, to
 * ensure that for example different functions don't wrongly assign
 * different meanings to the same identifier.  Note that since interface
 * identifiers are configuration-specific, functions used in more than
 * one configuration (or more than once in a given configuration) need
 * multiple versions of the relevant descriptors.
 *
 * Returns the interface ID which was allocated; or -ENODEV if no
 * more interface IDs can be allocated.
 */
int usb_interface_id(struct usb_configuration *config,
		struct usb_function *function)
{
	unsigned id = config->next_interface_id;

	if (id < MAX_CONFIG_INTERFACES) {
		config->interface[id] = function;
		config->next_interface_id = id + 1;
		return id;
	}
	return -ENODEV;
}
EXPORT_SYMBOL_GPL(usb_interface_id);

static u8 encode_bMaxPower(enum usb_device_speed speed,
		struct usb_configuration *c)
{
	unsigned val;
	u8 bMaxPower;

	if (c->MaxPower)
		val = c->MaxPower;
	else
		val = CONFIG_USB_GADGET_VBUS_DRAW;
	if (!val)
		return 0;
	switch (speed) {
	case USB_SPEED_SUPER:
		/* USB 3.0 max power <= 900 mA: 0x70 * 8 mA = 896 mA */
		bMaxPower = min(DIV_ROUND_UP(val, 8), (u32)0x70);
		break;
	default:
		/* USB 2.0 max power <= 500 mA: 0xfa * 2 mA = 500 mA */
		bMaxPower = min(DIV_ROUND_UP(val, 2), (u32)0xfa);
	}

	return bMaxPower;
}

static int config_buf(struct usb_configuration *config,
		enum usb_device_speed speed, void *buf, u8 type)
{
	struct usb_config_descriptor	*c = buf;
	void				*next = buf + USB_DT_CONFIG_SIZE;
	int				len;
	struct usb_function		*f;
	int				status;

	len = USB_COMP_EP0_BUFSIZ - USB_DT_CONFIG_SIZE;
	/* write the config descriptor */
	c = buf;
	c->bLength = USB_DT_CONFIG_SIZE;
	c->bDescriptorType = type;
	/* wTotalLength is written later */
	c->bNumInterfaces = config->next_interface_id;
	c->bConfigurationValue = config->bConfigurationValue;
	c->iConfiguration = config->iConfiguration;
	c->bmAttributes = USB_CONFIG_ATT_ONE | config->bmAttributes;
	c->bMaxPower = encode_bMaxPower(speed, config);

	/* There may be e.g. OTG descriptors */
	if (config->descriptors) {
		status = usb_descriptor_fillbuf(next, len,
				config->descriptors);
		if (status < 0)
			return status;
		len -= status;
		next += status;
	}

	/* add each function's descriptors */
	list_for_each_entry(f, &config->functions, list) {
		struct usb_descriptor_header **descriptors;

		descriptors = function_descriptors(f, speed);
		if (!descriptors)
			continue;
		status = usb_descriptor_fillbuf(next, len,
			(const struct usb_descriptor_header **) descriptors);
		if (status < 0)
			return status;
		len -= status;
		next += status;
	}

	len = next - buf;
	c->wTotalLength = cpu_to_le16(len);
	return len;
}

static int config_desc(struct usb_composite_dev *cdev, unsigned w_value)
{
	struct usb_gadget		*gadget = cdev->gadget;
	struct usb_configuration	*c;
	struct list_head		*pos;
	u8				type = w_value >> 8;
	enum usb_device_speed		speed = USB_SPEED_UNKNOWN;

	if (gadget->speed >= USB_SPEED_SUPER)
		speed = gadget->speed;
	else if (gadget_is_dualspeed(gadget)) {
		int	hs = 0;
		if (gadget->speed == USB_SPEED_HIGH)
			hs = 1;
		if (type == USB_DT_OTHER_SPEED_CONFIG)
			hs = !hs;
		if (hs)
			speed = USB_SPEED_HIGH;

	}

	/* This is a lookup by config *INDEX* */
	w_value &= 0xff;

	pos = &cdev->configs;
	c = cdev->os_desc_config;
	if (c)
		goto check_config;

	while ((pos = pos->next) !=  &cdev->configs) {
		c = list_entry(pos, typeof(*c), list);

		/* skip OS Descriptors config which is handled separately */
		if (c == cdev->os_desc_config)
			continue;

check_config:
		/* ignore configs that won't work at this speed */
		switch (speed) {
		case USB_SPEED_SUPER_PLUS:
			if (!c->superspeed_plus)
				continue;
			break;
		case USB_SPEED_SUPER:
			if (!c->superspeed)
				continue;
			break;
		case USB_SPEED_HIGH:
			if (!c->highspeed)
				continue;
			break;
		default:
			if (!c->fullspeed)
				continue;
		}

		if (w_value == 0)
			return config_buf(c, speed, cdev->req->buf, type);
		w_value--;
	}
	return -EINVAL;
}

static int count_configs(struct usb_composite_dev *cdev, unsigned type)
{
	struct usb_gadget		*gadget = cdev->gadget;
	struct usb_configuration	*c;
	unsigned			count = 0;
	int				hs = 0;
	int				ss = 0;
	int				ssp = 0;

	if (gadget_is_dualspeed(gadget)) {
		if (gadget->speed == USB_SPEED_HIGH)
			hs = 1;
		if (gadget->speed == USB_SPEED_SUPER)
			ss = 1;
		if (gadget->speed == USB_SPEED_SUPER_PLUS)
			ssp = 1;
		if (type == USB_DT_DEVICE_QUALIFIER)
			hs = !hs;
	}
	list_for_each_entry(c, &cdev->configs, list) {
		/* ignore configs that won't work at this speed */
		if (ssp) {
			if (!c->superspeed_plus)
				continue;
		} else if (ss) {
			if (!c->superspeed)
				continue;
		} else if (hs) {
			if (!c->highspeed)
				continue;
		} else {
			if (!c->fullspeed)
				continue;
		}
		count++;
	}
	return count;
}

/**
 * bos_desc() - prepares the BOS descriptor.
 * @cdev: pointer to usb_composite device to generate the bos
 *	descriptor for
 *
 * This function generates the BOS (Binary Device Object)
 * descriptor and its device capabilities descriptors. The BOS
 * descriptor should be supported by a SuperSpeed device.
 */
static int bos_desc(struct usb_composite_dev *cdev)
{
	struct usb_ext_cap_descriptor	*usb_ext;
	struct usb_ss_cap_descriptor	*ss_cap;
	struct usb_dcd_config_params	dcd_config_params;
	struct usb_bos_descriptor	*bos = cdev->req->buf;

	bos->bLength = USB_DT_BOS_SIZE;
	bos->bDescriptorType = USB_DT_BOS;

	bos->wTotalLength = cpu_to_le16(USB_DT_BOS_SIZE);
	bos->bNumDeviceCaps = 0;

	/*
	 * A SuperSpeed device shall include the USB2.0 extension descriptor
	 * and shall support LPM when operating in USB2.0 HS mode.
	 */
	usb_ext = cdev->req->buf + le16_to_cpu(bos->wTotalLength);
	bos->bNumDeviceCaps++;
	le16_add_cpu(&bos->wTotalLength, USB_DT_USB_EXT_CAP_SIZE);
	usb_ext->bLength = USB_DT_USB_EXT_CAP_SIZE;
	usb_ext->bDescriptorType = USB_DT_DEVICE_CAPABILITY;
	usb_ext->bDevCapabilityType = USB_CAP_TYPE_EXT;
	usb_ext->bmAttributes = cpu_to_le32(USB_LPM_SUPPORT | USB_BESL_SUPPORT);

	/*
	 * The Superspeed USB Capability descriptor shall be implemented by all
	 * SuperSpeed devices.
	 */
	ss_cap = cdev->req->buf + le16_to_cpu(bos->wTotalLength);
	bos->bNumDeviceCaps++;
	le16_add_cpu(&bos->wTotalLength, USB_DT_USB_SS_CAP_SIZE);
	ss_cap->bLength = USB_DT_USB_SS_CAP_SIZE;
	ss_cap->bDescriptorType = USB_DT_DEVICE_CAPABILITY;
	ss_cap->bDevCapabilityType = USB_SS_CAP_TYPE;
	ss_cap->bmAttributes = 0; /* LTM is not supported yet */
	ss_cap->wSpeedSupported = cpu_to_le16(USB_LOW_SPEED_OPERATION |
				USB_FULL_SPEED_OPERATION |
				USB_HIGH_SPEED_OPERATION |
				USB_5GBPS_OPERATION);
	ss_cap->bFunctionalitySupport = USB_LOW_SPEED_OPERATION;

	/* Get Controller configuration */
	if (cdev->gadget->ops->get_config_params)
		cdev->gadget->ops->get_config_params(&dcd_config_params);
	else {
		dcd_config_params.bU1devExitLat = USB_DEFAULT_U1_DEV_EXIT_LAT;
		dcd_config_params.bU2DevExitLat =
			cpu_to_le16(USB_DEFAULT_U2_DEV_EXIT_LAT);
	}
	ss_cap->bU1devExitLat = dcd_config_params.bU1devExitLat;
	ss_cap->bU2DevExitLat = dcd_config_params.bU2DevExitLat;

	/* The SuperSpeedPlus USB Device Capability descriptor */
	if (gadget_is_superspeed_plus(cdev->gadget)) {
		struct usb_ssp_cap_descriptor *ssp_cap;

		ssp_cap = cdev->req->buf + le16_to_cpu(bos->wTotalLength);
		bos->bNumDeviceCaps++;

		/*
		 * Report typical values.
		 */

		le16_add_cpu(&bos->wTotalLength, USB_DT_USB_SSP_CAP_SIZE(1));
		ssp_cap->bLength = USB_DT_USB_SSP_CAP_SIZE(1);
		ssp_cap->bDescriptorType = USB_DT_DEVICE_CAPABILITY;
		ssp_cap->bDevCapabilityType = USB_SSP_CAP_TYPE;
		ssp_cap->bReserved = 0;
		ssp_cap->wReserved = 0;

		/* SSAC = 1 (2 attributes) */
		ssp_cap->bmAttributes = cpu_to_le32(1);

		/* Min RX/TX Lane Count = 1 */
		ssp_cap->wFunctionalitySupport =
			cpu_to_le16((1 << 8) | (1 << 12));

		/*
		 * bmSublinkSpeedAttr[0]:
		 *   ST  = Symmetric, RX
		 *   LSE =  3 (Gbps)
		 *   LP  =  1 (SuperSpeedPlus)
		 *   LSM = 10 (10 Gbps)
		 */
		ssp_cap->bmSublinkSpeedAttr[0] =
			cpu_to_le32((3 << 4) | (1 << 14) | (0xa << 16));
		/*
		 * bmSublinkSpeedAttr[1] =
		 *   ST  = Symmetric, TX
		 *   LSE =  3 (Gbps)
		 *   LP  =  1 (SuperSpeedPlus)
		 *   LSM = 10 (10 Gbps)
		 */
		ssp_cap->bmSublinkSpeedAttr[1] =
			cpu_to_le32((3 << 4) | (1 << 14) |
				    (0xa << 16) | (1 << 7));
	}

	return le16_to_cpu(bos->wTotalLength);
}

static void device_qual(struct usb_composite_dev *cdev)
{
	struct usb_qualifier_descriptor	*qual = cdev->req->buf;

	qual->bLength = sizeof(*qual);
	qual->bDescriptorType = USB_DT_DEVICE_QUALIFIER;
	/* POLICY: same bcdUSB and device type info at both speeds */
	qual->bcdUSB = cdev->desc.bcdUSB;
	qual->bDeviceClass = cdev->desc.bDeviceClass;
	qual->bDeviceSubClass = cdev->desc.bDeviceSubClass;
	qual->bDeviceProtocol = cdev->desc.bDeviceProtocol;
	/* ASSUME same EP0 fifo size at both speeds */
	qual->bMaxPacketSize0 = cdev->gadget->ep0->maxpacket;
	qual->bNumConfigurations = count_configs(cdev, USB_DT_DEVICE_QUALIFIER);
	qual->bRESERVED = 0;
}

/*-------------------------------------------------------------------------*/

static void reset_config(struct usb_composite_dev *cdev)
{
	struct usb_function		*f;

	DBG(cdev, "reset config\n");

	list_for_each_entry(f, &cdev->config->functions, list) {
		if (f->disable)
			f->disable(f);

		bitmap_zero(f->endpoints, 32);
	}
	cdev->config = NULL;
	cdev->delayed_status = 0;
}

static int set_config(struct usb_composite_dev *cdev,
		const struct usb_ctrlrequest *ctrl, unsigned number)
{
	struct usb_gadget	*gadget = cdev->gadget;
	struct usb_configuration *c = NULL;
	int			result = -EINVAL;
	unsigned		power = gadget_is_otg(gadget) ? 8 : 100;
	int			tmp;

	if (number) {
		list_for_each_entry(c, &cdev->configs, list) {
			if (c->bConfigurationValue == number) {
				/*
				 * We disable the FDs of the previous
				 * configuration only if the new configuration
				 * is a valid one
				 */
				if (cdev->config)
					reset_config(cdev);
				result = 0;
				break;
			}
		}
		if (result < 0)
			goto done;
	} else { /* Zero configuration value - need to reset the config */
		if (cdev->config)
			reset_config(cdev);
		result = 0;
	}

	INFO(cdev, "%s config #%d: %s\n",
	     usb_speed_string(gadget->speed),
	     number, c ? c->label : "unconfigured");

	if (!c)
		goto done;

	usb_gadget_set_state(gadget, USB_STATE_CONFIGURED);
	cdev->config = c;

	/* Initialize all interfaces by setting them to altsetting zero. */
	for (tmp = 0; tmp < MAX_CONFIG_INTERFACES; tmp++) {
		struct usb_function	*f = c->interface[tmp];
		struct usb_descriptor_header **descriptors;

		if (!f)
			break;

		/*
		 * Record which endpoints are used by the function. This is used
		 * to dispatch control requests targeted at that endpoint to the
		 * function's setup callback instead of the current
		 * configuration's setup callback.
		 */
		descriptors = function_descriptors(f, gadget->speed);

		for (; *descriptors; ++descriptors) {
			struct usb_endpoint_descriptor *ep;
			int addr;

			if ((*descriptors)->bDescriptorType != USB_DT_ENDPOINT)
				continue;

			ep = (struct usb_endpoint_descriptor *)*descriptors;
			addr = ((ep->bEndpointAddress & 0x80) >> 3)
			     |  (ep->bEndpointAddress & 0x0f);
			set_bit(addr, f->endpoints);
		}

		result = f->set_alt(f, tmp, 0);
		if (result < 0) {
			DBG(cdev, "interface %d (%s/%p) alt 0 --> %d\n",
					tmp, f->name, f, result);

			reset_config(cdev);
			goto done;
		}

		if (result == USB_GADGET_DELAYED_STATUS) {
			DBG(cdev,
			 "%s: interface %d (%s) requested delayed status\n",
					__func__, tmp, f->name);
			cdev->delayed_status++;
			DBG(cdev, "delayed_status count %d\n",
					cdev->delayed_status);
		}
	}

	/* when we return, be sure our power usage is valid */
	power = c->MaxPower ? c->MaxPower : CONFIG_USB_GADGET_VBUS_DRAW;
	if (gadget->speed <= USB_SPEED_HIGH && power > USB_HS_VBUS_MAX_DRAW)
		power = USB_HS_VBUS_MAX_DRAW;

	/* set as self-powered if peripheral draws less than 100 mA */
	if (power <= USB_SELF_POWER_VBUS_MAX_DRAW)
		usb_gadget_set_selfpowered(gadget);
	else
		usb_gadget_clear_selfpowered(gadget);

done:
	usb_gadget_vbus_draw(gadget, power);
	if (result >= 0 && cdev->delayed_status)
		result = USB_GADGET_DELAYED_STATUS;
	return result;
}

int usb_add_config_only(struct usb_composite_dev *cdev,
		struct usb_configuration *config)
{
	struct usb_configuration *c;

	if (!config->bConfigurationValue)
		return -EINVAL;

	/* Prevent duplicate configuration identifiers */
	list_for_each_entry(c, &cdev->configs, list) {
		if (c->bConfigurationValue == config->bConfigurationValue)
			return -EBUSY;
	}

	config->cdev = cdev;
	list_add_tail(&config->list, &cdev->configs);

	INIT_LIST_HEAD(&config->functions);
	config->next_interface_id = 0;
	memset(config->interface, 0, sizeof(config->interface));

	return 0;
}
EXPORT_SYMBOL_GPL(usb_add_config_only);

/**
 * usb_add_config() - add a configuration to a device.
 * @cdev: wraps the USB gadget
 * @config: the configuration, with bConfigurationValue assigned
 * @bind: the configuration's bind function
 * Context: single threaded during gadget setup
 *
 * One of the main tasks of a composite @bind() routine is to
 * add each of the configurations it supports, using this routine.
 *
 * This function returns the value of the configuration's @bind(), which
 * is zero for success else a negative errno value.  Binding configurations
 * assigns global resources including string IDs, and per-configuration
 * resources such as interface IDs and endpoints.
 */
int usb_add_config(struct usb_composite_dev *cdev,
		struct usb_configuration *config,
		int (*bind)(struct usb_configuration *))
{
	int				status = -EINVAL;

	if (!bind)
		goto done;

	DBG(cdev, "adding config #%u '%s'/%p\n",
			config->bConfigurationValue,
			config->label, config);

	status = usb_add_config_only(cdev, config);
	if (status)
		goto done;

	status = bind(config);
	if (status < 0) {
		while (!list_empty(&config->functions)) {
			struct usb_function		*f;

			f = list_first_entry(&config->functions,
					struct usb_function, list);
			list_del(&f->list);
			if (f->unbind) {
				DBG(cdev, "unbind function '%s'/%p\n",
					f->name, f);
				f->unbind(config, f);
				/* may free memory for "f" */
			}
		}
		list_del(&config->list);
		config->cdev = NULL;
	} else {
		unsigned	i;

		DBG(cdev, "cfg %d/%p speeds:%s%s%s%s\n",
			config->bConfigurationValue, config,
			config->superspeed_plus ? " superplus" : "",
			config->superspeed ? " super" : "",
			config->highspeed ? " high" : "",
			config->fullspeed
				? (gadget_is_dualspeed(cdev->gadget)
					? " full"
					: " full/low")
				: "");

		for (i = 0; i < MAX_CONFIG_INTERFACES; i++) {
			struct usb_function	*f = config->interface[i];

			if (!f)
				continue;
			DBG(cdev, "  interface %d = %s/%p\n",
				i, f->name, f);
		}
	}

	/* set_alt(), or next bind(), sets up ep->claimed as needed */
	usb_ep_autoconfig_reset(cdev->gadget);

done:
	if (status)
		DBG(cdev, "added config '%s'/%u --> %d\n", config->label,
				config->bConfigurationValue, status);
	return status;
}
EXPORT_SYMBOL_GPL(usb_add_config);

static void remove_config(struct usb_composite_dev *cdev,
			      struct usb_configuration *config)
{
	while (!list_empty(&config->functions)) {
		struct usb_function		*f;

		f = list_first_entry(&config->functions,
				struct usb_function, list);
		list_del(&f->list);
		if (f->unbind) {
			DBG(cdev, "unbind function '%s'/%p\n", f->name, f);
			f->unbind(config, f);
			/* may free memory for "f" */
		}
	}
	list_del(&config->list);
	if (config->unbind) {
		DBG(cdev, "unbind config '%s'/%p\n", config->label, config);
		config->unbind(config);
			/* may free memory for "c" */
	}
}

/**
 * usb_remove_config() - remove a configuration from a device.
 * @cdev: wraps the USB gadget
 * @config: the configuration
 *
 * Drivers must call usb_gadget_disconnect before calling this function
 * to disconnect the device from the host and make sure the host will not
 * try to enumerate the device while we are changing the config list.
 */
void usb_remove_config(struct usb_composite_dev *cdev,
		      struct usb_configuration *config)
{
	unsigned long flags;

	spin_lock_irqsave(&cdev->lock, flags);

	if (cdev->config == config)
		reset_config(cdev);

	spin_unlock_irqrestore(&cdev->lock, flags);

	remove_config(cdev, config);
}

/*-------------------------------------------------------------------------*/

/* We support strings in multiple languages ... string descriptor zero
 * says which languages are supported.  The typical case will be that
 * only one language (probably English) is used, with i18n handled on
 * the host side.
 */

static void collect_langs(struct usb_gadget_strings **sp, __le16 *buf)
{
	const struct usb_gadget_strings	*s;
	__le16				language;
	__le16				*tmp;

	while (*sp) {
		s = *sp;
		language = cpu_to_le16(s->language);
		for (tmp = buf; *tmp && tmp < &buf[126]; tmp++) {
			if (*tmp == language)
				goto repeat;
		}
		*tmp++ = language;
repeat:
		sp++;
	}
}

static int lookup_string(
	struct usb_gadget_strings	**sp,
	void				*buf,
	u16				language,
	int				id
)
{
	struct usb_gadget_strings	*s;
	int				value;

	while (*sp) {
		s = *sp++;
		if (s->language != language)
			continue;
		value = usb_gadget_get_string(s, id, buf);
		if (value > 0)
			return value;
	}
	return -EINVAL;
}

static int get_string(struct usb_composite_dev *cdev,
		void *buf, u16 language, int id)
{
	struct usb_composite_driver	*composite = cdev->driver;
	struct usb_gadget_string_container *uc;
	struct usb_configuration	*c;
	struct usb_function		*f;
	int				len;

	/* Yes, not only is USB's i18n support probably more than most
	 * folk will ever care about ... also, it's all supported here.
	 * (Except for UTF8 support for Unicode's "Astral Planes".)
	 */

	/* 0 == report all available language codes */
	if (id == 0) {
		struct usb_string_descriptor	*s = buf;
		struct usb_gadget_strings	**sp;

		memset(s, 0, 256);
		s->bDescriptorType = USB_DT_STRING;

		sp = composite->strings;
		if (sp)
			collect_langs(sp, s->wData);

		list_for_each_entry(c, &cdev->configs, list) {
			sp = c->strings;
			if (sp)
				collect_langs(sp, s->wData);

			list_for_each_entry(f, &c->functions, list) {
				sp = f->strings;
				if (sp)
					collect_langs(sp, s->wData);
			}
		}
		list_for_each_entry(uc, &cdev->gstrings, list) {
			struct usb_gadget_strings **sp;

			sp = get_containers_gs(uc);
			collect_langs(sp, s->wData);
		}

		for (len = 0; len <= 126 && s->wData[len]; len++)
			continue;
		if (!len)
			return -EINVAL;

		s->bLength = 2 * (len + 1);
		return s->bLength;
	}

	if (cdev->use_os_string && language == 0 && id == OS_STRING_IDX) {
		struct usb_os_string *b = buf;
		b->bLength = sizeof(*b);
		b->bDescriptorType = USB_DT_STRING;
		compiletime_assert(
			sizeof(b->qwSignature) == sizeof(cdev->qw_sign),
			"qwSignature size must be equal to qw_sign");
		memcpy(&b->qwSignature, cdev->qw_sign, sizeof(b->qwSignature));
		b->bMS_VendorCode = cdev->b_vendor_code;
		b->bPad = 0;
		return sizeof(*b);
	}

	list_for_each_entry(uc, &cdev->gstrings, list) {
		struct usb_gadget_strings **sp;

		sp = get_containers_gs(uc);
		len = lookup_string(sp, buf, language, id);
		if (len > 0)
			return len;
	}

	/* String IDs are device-scoped, so we look up each string
	 * table we're told about.  These lookups are infrequent;
	 * simpler-is-better here.
	 */
	if (composite->strings) {
		len = lookup_string(composite->strings, buf, language, id);
		if (len > 0)
			return len;
	}
	list_for_each_entry(c, &cdev->configs, list) {
		if (c->strings) {
			len = lookup_string(c->strings, buf, language, id);
			if (len > 0)
				return len;
		}
		list_for_each_entry(f, &c->functions, list) {
			if (!f->strings)
				continue;
			len = lookup_string(f->strings, buf, language, id);
			if (len > 0)
				return len;
		}
	}
	return -EINVAL;
}

/**
 * usb_string_id() - allocate an unused string ID
 * @cdev: the device whose string descriptor IDs are being allocated
 * Context: single threaded during gadget setup
 *
 * @usb_string_id() is called from bind() callbacks to allocate
 * string IDs.  Drivers for functions, configurations, or gadgets will
 * then store that ID in the appropriate descriptors and string table.
 *
 * All string identifier should be allocated using this,
 * @usb_string_ids_tab() or @usb_string_ids_n() routine, to ensure
 * that for example different functions don't wrongly assign different
 * meanings to the same identifier.
 */
int usb_string_id(struct usb_composite_dev *cdev)
{
	if (cdev->next_string_id < 254) {
		/* string id 0 is reserved by USB spec for list of
		 * supported languages */
		/* 255 reserved as well? -- mina86 */
		cdev->next_string_id++;
		return cdev->next_string_id;
	}
	return -ENODEV;
}
EXPORT_SYMBOL_GPL(usb_string_id);

/**
 * usb_string_ids() - allocate unused string IDs in batch
 * @cdev: the device whose string descriptor IDs are being allocated
 * @str: an array of usb_string objects to assign numbers to
 * Context: single threaded during gadget setup
 *
 * @usb_string_ids() is called from bind() callbacks to allocate
 * string IDs.  Drivers for functions, configurations, or gadgets will
 * then copy IDs from the string table to the appropriate descriptors
 * and string table for other languages.
 *
 * All string identifier should be allocated using this,
 * @usb_string_id() or @usb_string_ids_n() routine, to ensure that for
 * example different functions don't wrongly assign different meanings
 * to the same identifier.
 */
int usb_string_ids_tab(struct usb_composite_dev *cdev, struct usb_string *str)
{
	int next = cdev->next_string_id;

	for (; str->s; ++str) {
		if (unlikely(next >= 254))
			return -ENODEV;
		str->id = ++next;
	}

	cdev->next_string_id = next;

	return 0;
}
EXPORT_SYMBOL_GPL(usb_string_ids_tab);

static struct usb_gadget_string_container *copy_gadget_strings(
		struct usb_gadget_strings **sp, unsigned n_gstrings,
		unsigned n_strings)
{
	struct usb_gadget_string_container *uc;
	struct usb_gadget_strings **gs_array;
	struct usb_gadget_strings *gs;
	struct usb_string *s;
	unsigned mem;
	unsigned n_gs;
	unsigned n_s;
	void *stash;

	mem = sizeof(*uc);
	mem += sizeof(void *) * (n_gstrings + 1);
	mem += sizeof(struct usb_gadget_strings) * n_gstrings;
	mem += sizeof(struct usb_string) * (n_strings + 1) * (n_gstrings);
	uc = kmalloc(mem, GFP_KERNEL);
	if (!uc)
		return ERR_PTR(-ENOMEM);
	gs_array = get_containers_gs(uc);
	stash = uc->stash;
	stash += sizeof(void *) * (n_gstrings + 1);
	for (n_gs = 0; n_gs < n_gstrings; n_gs++) {
		struct usb_string *org_s;

		gs_array[n_gs] = stash;
		gs = gs_array[n_gs];
		stash += sizeof(struct usb_gadget_strings);
		gs->language = sp[n_gs]->language;
		gs->strings = stash;
		org_s = sp[n_gs]->strings;

		for (n_s = 0; n_s < n_strings; n_s++) {
			s = stash;
			stash += sizeof(struct usb_string);
			if (org_s->s)
				s->s = org_s->s;
			else
				s->s = "";
			org_s++;
		}
		s = stash;
		s->s = NULL;
		stash += sizeof(struct usb_string);

	}
	gs_array[n_gs] = NULL;
	return uc;
}

/**
 * usb_gstrings_attach() - attach gadget strings to a cdev and assign ids
 * @cdev: the device whose string descriptor IDs are being allocated
 * and attached.
 * @sp: an array of usb_gadget_strings to attach.
 * @n_strings: number of entries in each usb_strings array (sp[]->strings)
 *
 * This function will create a deep copy of usb_gadget_strings and usb_string
 * and attach it to the cdev. The actual string (usb_string.s) will not be
 * copied but only a referenced will be made. The struct usb_gadget_strings
 * array may contain multiple languages and should be NULL terminated.
 * The ->language pointer of each struct usb_gadget_strings has to contain the
 * same amount of entries.
 * For instance: sp[0] is en-US, sp[1] is es-ES. It is expected that the first
 * usb_string entry of es-ES contains the translation of the first usb_string
 * entry of en-US. Therefore both entries become the same id assign.
 */
struct usb_string *usb_gstrings_attach(struct usb_composite_dev *cdev,
		struct usb_gadget_strings **sp, unsigned n_strings)
{
	struct usb_gadget_string_container *uc;
	struct usb_gadget_strings **n_gs;
	unsigned n_gstrings = 0;
	unsigned i;
	int ret;

	for (i = 0; sp[i]; i++)
		n_gstrings++;

	if (!n_gstrings)
		return ERR_PTR(-EINVAL);

	uc = copy_gadget_strings(sp, n_gstrings, n_strings);
	if (IS_ERR(uc))
		return ERR_CAST(uc);

	n_gs = get_containers_gs(uc);
	ret = usb_string_ids_tab(cdev, n_gs[0]->strings);
	if (ret)
		goto err;

	for (i = 1; i < n_gstrings; i++) {
		struct usb_string *m_s;
		struct usb_string *s;
		unsigned n;

		m_s = n_gs[0]->strings;
		s = n_gs[i]->strings;
		for (n = 0; n < n_strings; n++) {
			s->id = m_s->id;
			s++;
			m_s++;
		}
	}
	list_add_tail(&uc->list, &cdev->gstrings);
	return n_gs[0]->strings;
err:
	kfree(uc);
	return ERR_PTR(ret);
}
EXPORT_SYMBOL_GPL(usb_gstrings_attach);

/**
 * usb_string_ids_n() - allocate unused string IDs in batch
 * @c: the device whose string descriptor IDs are being allocated
 * @n: number of string IDs to allocate
 * Context: single threaded during gadget setup
 *
 * Returns the first requested ID.  This ID and next @n-1 IDs are now
 * valid IDs.  At least provided that @n is non-zero because if it
 * is, returns last requested ID which is now very useful information.
 *
 * @usb_string_ids_n() is called from bind() callbacks to allocate
 * string IDs.  Drivers for functions, configurations, or gadgets will
 * then store that ID in the appropriate descriptors and string table.
 *
 * All string identifier should be allocated using this,
 * @usb_string_id() or @usb_string_ids_n() routine, to ensure that for
 * example different functions don't wrongly assign different meanings
 * to the same identifier.
 */
int usb_string_ids_n(struct usb_composite_dev *c, unsigned n)
{
	unsigned next = c->next_string_id;
	if (unlikely(n > 254 || (unsigned)next + n > 254))
		return -ENODEV;
	c->next_string_id += n;
	return next + 1;
}
EXPORT_SYMBOL_GPL(usb_string_ids_n);

/*-------------------------------------------------------------------------*/

static void composite_setup_complete(struct usb_ep *ep, struct usb_request *req)
{
	struct usb_composite_dev *cdev;

	if (req->status || req->actual != req->length)
		DBG((struct usb_composite_dev *) ep->driver_data,
				"setup complete --> %d, %d/%d\n",
				req->status, req->actual, req->length);

	/*
	 * REVIST The same ep0 requests are shared with function drivers
	 * so they don't have to maintain the same ->complete() stubs.
	 *
	 * Because of that, we need to check for the validity of ->context
	 * here, even though we know we've set it to something useful.
	 */
	if (!req->context)
		return;

	cdev = req->context;

	if (cdev->req == req)
		cdev->setup_pending = false;
	else if (cdev->os_desc_req == req)
		cdev->os_desc_pending = false;
	else
		WARN(1, "unknown request %p\n", req);
}

static int composite_ep0_queue(struct usb_composite_dev *cdev,
		struct usb_request *req, gfp_t gfp_flags)
{
	int ret;

	ret = usb_ep_queue(cdev->gadget->ep0, req, gfp_flags);
	if (ret == 0) {
		if (cdev->req == req)
			cdev->setup_pending = true;
		else if (cdev->os_desc_req == req)
			cdev->os_desc_pending = true;
		else
			WARN(1, "unknown request %p\n", req);
	}

	return ret;
}

static int count_ext_compat(struct usb_configuration *c)
{
	int i, res;

	res = 0;
	for (i = 0; i < c->next_interface_id; ++i) {
		struct usb_function *f;
		int j;

		f = c->interface[i];
		for (j = 0; j < f->os_desc_n; ++j) {
			struct usb_os_desc *d;

			if (i != f->os_desc_table[j].if_id)
				continue;
			d = f->os_desc_table[j].os_desc;
			if (d && d->ext_compat_id)
				++res;
		}
	}
	BUG_ON(res > 255);
	return res;
}

static void fill_ext_compat(struct usb_configuration *c, u8 *buf)
{
	int i, count;

	count = 16;
	for (i = 0; i < c->next_interface_id; ++i) {
		struct usb_function *f;
		int j;

		f = c->interface[i];
		for (j = 0; j < f->os_desc_n; ++j) {
			struct usb_os_desc *d;

			if (i != f->os_desc_table[j].if_id)
				continue;
			d = f->os_desc_table[j].os_desc;
			if (d && d->ext_compat_id) {
				*buf++ = i;
				*buf++ = 0x01;
				memcpy(buf, d->ext_compat_id, 16);
				buf += 22;
			} else {
				++buf;
				*buf = 0x01;
				buf += 23;
			}
			count += 24;
			if (count >= 4096)
				return;
		}
	}
}

static int count_ext_prop(struct usb_configuration *c, int interface)
{
	struct usb_function *f;
	int j;

	f = c->interface[interface];
	for (j = 0; j < f->os_desc_n; ++j) {
		struct usb_os_desc *d;

		if (interface != f->os_desc_table[j].if_id)
			continue;
		d = f->os_desc_table[j].os_desc;
		if (d && d->ext_compat_id)
			return d->ext_prop_count;
	}
	return 0;
}

static int len_ext_prop(struct usb_configuration *c, int interface)
{
	struct usb_function *f;
	struct usb_os_desc *d;
	int j, res;

	res = 10; /* header length */
	f = c->interface[interface];
	for (j = 0; j < f->os_desc_n; ++j) {
		if (interface != f->os_desc_table[j].if_id)
			continue;
		d = f->os_desc_table[j].os_desc;
		if (d)
			return min(res + d->ext_prop_len, 4096);
	}
	return res;
}

static int fill_ext_prop(struct usb_configuration *c, int interface, u8 *buf)
{
	struct usb_function *f;
	struct usb_os_desc *d;
	struct usb_os_desc_ext_prop *ext_prop;
	int j, count, n, ret;
	u8 *start = buf;

	f = c->interface[interface];
	for (j = 0; j < f->os_desc_n; ++j) {
		if (interface != f->os_desc_table[j].if_id)
			continue;
		d = f->os_desc_table[j].os_desc;
		if (d)
			list_for_each_entry(ext_prop, &d->ext_prop, entry) {
				/* 4kB minus header length */
				n = buf - start;
				if (n >= 4086)
					return 0;

				count = ext_prop->data_len +
					ext_prop->name_len + 14;
				if (count > 4086 - n)
					return -EINVAL;
				usb_ext_prop_put_size(buf, count);
				usb_ext_prop_put_type(buf, ext_prop->type);
				ret = usb_ext_prop_put_name(buf, ext_prop->name,
							    ext_prop->name_len);
				if (ret < 0)
					return ret;
				switch (ext_prop->type) {
				case USB_EXT_PROP_UNICODE:
				case USB_EXT_PROP_UNICODE_ENV:
				case USB_EXT_PROP_UNICODE_LINK:
					usb_ext_prop_put_unicode(buf, ret,
							 ext_prop->data,
							 ext_prop->data_len);
					break;
				case USB_EXT_PROP_BINARY:
					usb_ext_prop_put_binary(buf, ret,
							ext_prop->data,
							ext_prop->data_len);
					break;
				case USB_EXT_PROP_LE32:
					/* not implemented */
				case USB_EXT_PROP_BE32:
					/* not implemented */
				default:
					return -EINVAL;
				}
				buf += count;
			}
	}

	return 0;
}

/*
 * The setup() callback implements all the ep0 functionality that's
 * not handled lower down, in hardware or the hardware driver(like
 * device and endpoint feature flags, and their status).  It's all
 * housekeeping for the gadget function we're implementing.  Most of
 * the work is in config and function specific setup.
 */
int
composite_setup(struct usb_gadget *gadget, const struct usb_ctrlrequest *ctrl)
{
	struct usb_composite_dev	*cdev = get_gadget_data(gadget);
	struct usb_request		*req = cdev->req;
	int				value = -EOPNOTSUPP;
	int				status = 0;
	u16				w_index = le16_to_cpu(ctrl->wIndex);
	u8				intf = w_index & 0xFF;
	u16				w_value = le16_to_cpu(ctrl->wValue);
	u16				w_length = le16_to_cpu(ctrl->wLength);
	struct usb_function		*f = NULL;
	u8				endp;

	/* partial re-init of the response message; the function or the
	 * gadget might need to intercept e.g. a control-OUT completion
	 * when we delegate to it.
	 */
	req->zero = 0;
	req->context = cdev;
	req->complete = composite_setup_complete;
	req->length = 0;
	gadget->ep0->driver_data = cdev;

	/*
	 * Don't let non-standard requests match any of the cases below
	 * by accident.
	 */
	if ((ctrl->bRequestType & USB_TYPE_MASK) != USB_TYPE_STANDARD)
		goto unknown;

	switch (ctrl->bRequest) {

	/* we handle all standard USB descriptors */
	case USB_REQ_GET_DESCRIPTOR:
		if (ctrl->bRequestType != USB_DIR_IN)
			goto unknown;
		switch (w_value >> 8) {

		case USB_DT_DEVICE:
			cdev->desc.bNumConfigurations =
				count_configs(cdev, USB_DT_DEVICE);
			cdev->desc.bMaxPacketSize0 =
				cdev->gadget->ep0->maxpacket;
			if (gadget_is_superspeed(gadget)) {
				if (gadget->speed >= USB_SPEED_SUPER) {
					cdev->desc.bcdUSB = cpu_to_le16(0x0310);
					cdev->desc.bMaxPacketSize0 = 9;
				} else {
					cdev->desc.bcdUSB = cpu_to_le16(0x0210);
				}
			} else {
				cdev->desc.bcdUSB = cpu_to_le16(0x0200);
			}

			value = min(w_length, (u16) sizeof cdev->desc);
			memcpy(req->buf, &cdev->desc, value);
			break;
		case USB_DT_DEVICE_QUALIFIER:
			if (!gadget_is_dualspeed(gadget) ||
			    gadget->speed >= USB_SPEED_SUPER)
				break;
			device_qual(cdev);
			value = min_t(int, w_length,
				sizeof(struct usb_qualifier_descriptor));
			break;
		case USB_DT_OTHER_SPEED_CONFIG:
			if (!gadget_is_dualspeed(gadget) ||
			    gadget->speed >= USB_SPEED_SUPER)
				break;
			/* FALLTHROUGH */
		case USB_DT_CONFIG:
			value = config_desc(cdev, w_value);
			if (value >= 0)
				value = min(w_length, (u16) value);
			break;
		case USB_DT_STRING:
			value = get_string(cdev, req->buf,
					w_index, w_value & 0xff);
			if (value >= 0)
				value = min(w_length, (u16) value);
			break;
		case USB_DT_BOS:
			if (gadget_is_superspeed(gadget)) {
				value = bos_desc(cdev);
				value = min(w_length, (u16) value);
			}
			break;
		case USB_DT_OTG:
			if (gadget_is_otg(gadget)) {
				struct usb_configuration *config;
				int otg_desc_len = 0;

				if (cdev->config)
					config = cdev->config;
				else
					config = list_first_entry(
							&cdev->configs,
						struct usb_configuration, list);
				if (!config)
					goto done;

				if (gadget->otg_caps &&
					(gadget->otg_caps->otg_rev >= 0x0200))
					otg_desc_len += sizeof(
						struct usb_otg20_descriptor);
				else
					otg_desc_len += sizeof(
						struct usb_otg_descriptor);

				value = min_t(int, w_length, otg_desc_len);
				memcpy(req->buf, config->descriptors[0], value);
			}
			break;
		}
		break;

	/* any number of configs can work */
	case USB_REQ_SET_CONFIGURATION:
		if (ctrl->bRequestType != 0)
			goto unknown;
		if (gadget_is_otg(gadget)) {
			if (gadget->a_hnp_support)
				DBG(cdev, "HNP available\n");
			else if (gadget->a_alt_hnp_support)
				DBG(cdev, "HNP on another port\n");
			else
				VDBG(cdev, "HNP inactive\n");
		}
		spin_lock(&cdev->lock);
		value = set_config(cdev, ctrl, w_value);
		spin_unlock(&cdev->lock);
		break;
	case USB_REQ_GET_CONFIGURATION:
		if (ctrl->bRequestType != USB_DIR_IN)
			goto unknown;
		if (cdev->config)
			*(u8 *)req->buf = cdev->config->bConfigurationValue;
		else
			*(u8 *)req->buf = 0;
		value = min(w_length, (u16) 1);
		break;

	/* function drivers must handle get/set altsetting */
	case USB_REQ_SET_INTERFACE:
		if (ctrl->bRequestType != USB_RECIP_INTERFACE)
			goto unknown;
		if (!cdev->config || intf >= MAX_CONFIG_INTERFACES)
			break;
		f = cdev->config->interface[intf];
		if (!f)
			break;

		/*
		 * If there's no get_alt() method, we know only altsetting zero
		 * works. There is no need to check if set_alt() is not NULL
		 * as we check this in usb_add_function().
		 */
		if (w_value && !f->get_alt)
			break;
		value = f->set_alt(f, w_index, w_value);
		if (value == USB_GADGET_DELAYED_STATUS) {
			DBG(cdev,
			 "%s: interface %d (%s) requested delayed status\n",
					__func__, intf, f->name);
			cdev->delayed_status++;
			DBG(cdev, "delayed_status count %d\n",
					cdev->delayed_status);
		}
		break;
	case USB_REQ_GET_INTERFACE:
		if (ctrl->bRequestType != (USB_DIR_IN|USB_RECIP_INTERFACE))
			goto unknown;
		if (!cdev->config || intf >= MAX_CONFIG_INTERFACES)
			break;
		f = cdev->config->interface[intf];
		if (!f)
			break;
		/* lots of interfaces only need altsetting zero... */
		value = f->get_alt ? f->get_alt(f, w_index) : 0;
		if (value < 0)
			break;
		*((u8 *)req->buf) = value;
		value = min(w_length, (u16) 1);
		break;
	case USB_REQ_GET_STATUS:
		if (gadget_is_otg(gadget) && gadget->hnp_polling_support &&
						(w_index == OTG_STS_SELECTOR)) {
			if (ctrl->bRequestType != (USB_DIR_IN |
							USB_RECIP_DEVICE))
				goto unknown;
			*((u8 *)req->buf) = gadget->host_request_flag;
			value = 1;
			break;
		}

		/*
		 * USB 3.0 additions:
		 * Function driver should handle get_status request. If such cb
		 * wasn't supplied we respond with default value = 0
		 * Note: function driver should supply such cb only for the
		 * first interface of the function
		 */
		if (!gadget_is_superspeed(gadget))
			goto unknown;
		if (ctrl->bRequestType != (USB_DIR_IN | USB_RECIP_INTERFACE))
			goto unknown;
		value = 2;	/* This is the length of the get_status reply */
		put_unaligned_le16(0, req->buf);
		if (!cdev->config || intf >= MAX_CONFIG_INTERFACES)
			break;
		f = cdev->config->interface[intf];
		if (!f)
			break;
		status = f->get_status ? f->get_status(f) : 0;
		if (status < 0)
			break;
		put_unaligned_le16(status & 0x0000ffff, req->buf);
		break;
	/*
	 * Function drivers should handle SetFeature/ClearFeature
	 * (FUNCTION_SUSPEND) request. function_suspend cb should be supplied
	 * only for the first interface of the function
	 */
	case USB_REQ_CLEAR_FEATURE:
	case USB_REQ_SET_FEATURE:
		if (!gadget_is_superspeed(gadget))
			goto unknown;
		if (ctrl->bRequestType != (USB_DIR_OUT | USB_RECIP_INTERFACE))
			goto unknown;
		switch (w_value) {
		case USB_INTRF_FUNC_SUSPEND:
			if (!cdev->config || intf >= MAX_CONFIG_INTERFACES)
				break;
			f = cdev->config->interface[intf];
			if (!f)
				break;
			value = 0;
			if (f->func_suspend)
				value = f->func_suspend(f, w_index >> 8);
			if (value < 0) {
				ERROR(cdev,
				      "func_suspend() returned error %d\n",
				      value);
				value = 0;
			}
			break;
		}
		break;
	default:
unknown:
		/*
		 * OS descriptors handling
		 */
		if (cdev->use_os_string && cdev->os_desc_config &&
		    (ctrl->bRequestType & USB_TYPE_VENDOR) &&
		    ctrl->bRequest == cdev->b_vendor_code) {
			struct usb_request		*req;
			struct usb_configuration	*os_desc_cfg;
			u8				*buf;
			int				interface;
			int				count = 0;

			req = cdev->os_desc_req;
			req->context = cdev;
			req->complete = composite_setup_complete;
			buf = req->buf;
			os_desc_cfg = cdev->os_desc_config;
			memset(buf, 0, w_length);
			buf[5] = 0x01;
			switch (ctrl->bRequestType & USB_RECIP_MASK) {
			case USB_RECIP_DEVICE:
				if (w_index != 0x4 || (w_value >> 8))
					goto done;
				buf[6] = w_index;
				if (w_length == 0x10) {
					/* Number of ext compat interfaces */
					count = count_ext_compat(os_desc_cfg);
					buf[8] = count;
					count *= 24; /* 24 B/ext compat desc */
					count += 16; /* header */
					put_unaligned_le32(count, buf);
					value = w_length;
				} else {
					/* "extended compatibility ID"s */
					count = count_ext_compat(os_desc_cfg);
					buf[8] = count;
					count *= 24; /* 24 B/ext compat desc */
					count += 16; /* header */
					put_unaligned_le32(count, buf);
					buf += 16;
					fill_ext_compat(os_desc_cfg, buf);
					value = w_length;
				}
				break;
			case USB_RECIP_INTERFACE:
				if (w_index != 0x5 || (w_value >> 8))
					goto done;
				interface = w_value & 0xFF;
				buf[6] = w_index;
				if (w_length == 0x0A) {
					count = count_ext_prop(os_desc_cfg,
						interface);
					put_unaligned_le16(count, buf + 8);
					count = len_ext_prop(os_desc_cfg,
						interface);
					put_unaligned_le32(count, buf);

					value = w_length;
				} else {
					count = count_ext_prop(os_desc_cfg,
						interface);
					put_unaligned_le16(count, buf + 8);
					count = len_ext_prop(os_desc_cfg,
						interface);
					put_unaligned_le32(count, buf);
					buf += 10;
					value = fill_ext_prop(os_desc_cfg,
							      interface, buf);
					if (value < 0)
						return value;

					value = w_length;
				}
				break;
			}

			if (value >= 0) {
				req->length = value;
				req->context = cdev;
				req->zero = value < w_length;
				value = composite_ep0_queue(cdev, req,
							    GFP_ATOMIC);
				if (value < 0) {
					DBG(cdev, "ep_queue --> %d\n", value);
					req->status = 0;
					composite_setup_complete(gadget->ep0,
								 req);
				}
			}
			return value;
		}

		VDBG(cdev,
			"non-core control req%02x.%02x v%04x i%04x l%d\n",
			ctrl->bRequestType, ctrl->bRequest,
			w_value, w_index, w_length);

		/* functions always handle their interfaces and endpoints...
		 * punt other recipients (other, WUSB, ...) to the current
		 * configuration code.
		 */
		if (cdev->config) {
			list_for_each_entry(f, &cdev->config->functions, list)
				if (f->req_match &&
				    f->req_match(f, ctrl, false))
					goto try_fun_setup;
		} else {
			struct usb_configuration *c;
			list_for_each_entry(c, &cdev->configs, list)
				list_for_each_entry(f, &c->functions, list)
					if (f->req_match &&
					    f->req_match(f, ctrl, true))
						goto try_fun_setup;
		}
		f = NULL;

		switch (ctrl->bRequestType & USB_RECIP_MASK) {
		case USB_RECIP_INTERFACE:
			if (!cdev->config || intf >= MAX_CONFIG_INTERFACES)
				break;
			f = cdev->config->interface[intf];
			break;

		case USB_RECIP_ENDPOINT:
			if (!cdev->config)
				break;
			endp = ((w_index & 0x80) >> 3) | (w_index & 0x0f);
			list_for_each_entry(f, &cdev->config->functions, list) {
				if (test_bit(endp, f->endpoints))
					break;
			}
			if (&f->list == &cdev->config->functions)
				f = NULL;
			break;
		}
try_fun_setup:
		if (f && f->setup)
			value = f->setup(f, ctrl);
		else {
			struct usb_configuration	*c;

			c = cdev->config;
			if (!c)
				goto done;

			/* try current config's setup */
			if (c->setup) {
				value = c->setup(c, ctrl);
				goto done;
			}

			/* try the only function in the current config */
			if (!list_is_singular(&c->functions))
				goto done;
			f = list_first_entry(&c->functions, struct usb_function,
					     list);
			if (f->setup)
				value = f->setup(f, ctrl);
		}

		goto done;
	}

	/* respond with data transfer before status phase? */
	if (value >= 0 && value != USB_GADGET_DELAYED_STATUS) {
		req->length = value;
		req->context = cdev;
		req->zero = value < w_length;
		value = composite_ep0_queue(cdev, req, GFP_ATOMIC);
		if (value < 0) {
			DBG(cdev, "ep_queue --> %d\n", value);
			req->status = 0;
			composite_setup_complete(gadget->ep0, req);
		}
	} else if (value == USB_GADGET_DELAYED_STATUS && w_length != 0) {
		WARN(cdev,
			"%s: Delayed status not supported for w_length != 0",
			__func__);
	}

done:
	/* device either stalls (value < 0) or reports success */
	return value;
}

void composite_disconnect(struct usb_gadget *gadget)
{
	struct usb_composite_dev	*cdev = get_gadget_data(gadget);
	unsigned long			flags;

	if (cdev == NULL) {
		WARN(1, "%s: Calling disconnect on a Gadget that is \
			 not connected\n", __func__);
		return;
	}

	/* REVISIT:  should we have config and device level
	 * disconnect callbacks?
	 */
	spin_lock_irqsave(&cdev->lock, flags);
	if (cdev->config)
		reset_config(cdev);
	if (cdev->driver->disconnect)
		cdev->driver->disconnect(cdev);
	spin_unlock_irqrestore(&cdev->lock, flags);
}

/*-------------------------------------------------------------------------*/

static ssize_t suspended_show(struct device *dev, struct device_attribute *attr,
			      char *buf)
{
	struct usb_gadget *gadget = dev_to_usb_gadget(dev);
	struct usb_composite_dev *cdev = get_gadget_data(gadget);

	return sprintf(buf, "%d\n", cdev->suspended);
}
static DEVICE_ATTR_RO(suspended);

static void __composite_unbind(struct usb_gadget *gadget, bool unbind_driver)
{
	struct usb_composite_dev	*cdev = get_gadget_data(gadget);
	struct usb_gadget_strings	*gstr = cdev->driver->strings[0];
	struct usb_string		*dev_str = gstr->strings;

	/* composite_disconnect() must already have been called
	 * by the underlying peripheral controller driver!
	 * so there's no i/o concurrency that could affect the
	 * state protected by cdev->lock.
	 */
	WARN_ON(cdev->config);

	while (!list_empty(&cdev->configs)) {
		struct usb_configuration	*c;
		c = list_first_entry(&cdev->configs,
				struct usb_configuration, list);
		remove_config(cdev, c);
	}
	if (cdev->driver->unbind && unbind_driver)
		cdev->driver->unbind(cdev);

	composite_dev_cleanup(cdev);

	if (dev_str[USB_GADGET_MANUFACTURER_IDX].s == cdev->def_manufacturer)
		dev_str[USB_GADGET_MANUFACTURER_IDX].s = "";

	kfree(cdev->def_manufacturer);
	kfree(cdev);
	set_gadget_data(gadget, NULL);
}

static void composite_unbind(struct usb_gadget *gadget)
{
	__composite_unbind(gadget, true);
}

static void update_unchanged_dev_desc(struct usb_device_descriptor *new,
		const struct usb_device_descriptor *old)
{
	__le16 idVendor;
	__le16 idProduct;
	__le16 bcdDevice;
	u8 iSerialNumber;
	u8 iManufacturer;
	u8 iProduct;

	/*
	 * these variables may have been set in
	 * usb_composite_overwrite_options()
	 */
	idVendor = new->idVendor;
	idProduct = new->idProduct;
	bcdDevice = new->bcdDevice;
	iSerialNumber = new->iSerialNumber;
	iManufacturer = new->iManufacturer;
	iProduct = new->iProduct;

	*new = *old;
	if (idVendor)
		new->idVendor = idVendor;
	if (idProduct)
		new->idProduct = idProduct;
	if (bcdDevice)
		new->bcdDevice = bcdDevice;
	else
		new->bcdDevice = cpu_to_le16(get_default_bcdDevice());
	if (iSerialNumber)
		new->iSerialNumber = iSerialNumber;
	if (iManufacturer)
		new->iManufacturer = iManufacturer;
	if (iProduct)
		new->iProduct = iProduct;
}

int composite_dev_prepare(struct usb_composite_driver *composite,
		struct usb_composite_dev *cdev)
{
	struct usb_gadget *gadget = cdev->gadget;
	int ret = -ENOMEM;

	/* preallocate control response and buffer */
	cdev->req = usb_ep_alloc_request(gadget->ep0, GFP_KERNEL);
	if (!cdev->req)
		return -ENOMEM;

	cdev->req->buf = kmalloc(USB_COMP_EP0_BUFSIZ, GFP_KERNEL);
	if (!cdev->req->buf)
		goto fail;

	ret = device_create_file(&gadget->dev, &dev_attr_suspended);
	if (ret)
		goto fail_dev;

	cdev->req->complete = composite_setup_complete;
	cdev->req->context = cdev;
	gadget->ep0->driver_data = cdev;

	cdev->driver = composite;

	/*
	 * As per USB compliance update, a device that is actively drawing
	 * more than 100mA from USB must report itself as bus-powered in
	 * the GetStatus(DEVICE) call.
	 */
	if (CONFIG_USB_GADGET_VBUS_DRAW <= USB_SELF_POWER_VBUS_MAX_DRAW)
		usb_gadget_set_selfpowered(gadget);

	/* interface and string IDs start at zero via kzalloc.
	 * we force endpoints to start unassigned; few controller
	 * drivers will zero ep->driver_data.
	 */
	usb_ep_autoconfig_reset(gadget);
	return 0;
fail_dev:
	kfree(cdev->req->buf);
fail:
	usb_ep_free_request(gadget->ep0, cdev->req);
	cdev->req = NULL;
	return ret;
}

int composite_os_desc_req_prepare(struct usb_composite_dev *cdev,
				  struct usb_ep *ep0)
{
	int ret = 0;

	cdev->os_desc_req = usb_ep_alloc_request(ep0, GFP_KERNEL);
	if (!cdev->os_desc_req) {
		ret = -ENOMEM;
		goto end;
	}

	/* OS feature descriptor length <= 4kB */
	cdev->os_desc_req->buf = kmalloc(4096, GFP_KERNEL);
	if (!cdev->os_desc_req->buf) {
		ret = -ENOMEM;
		usb_ep_free_request(ep0, cdev->os_desc_req);
		goto end;
	}
	cdev->os_desc_req->context = cdev;
	cdev->os_desc_req->complete = composite_setup_complete;
end:
	return ret;
}

void composite_dev_cleanup(struct usb_composite_dev *cdev)
{
	struct usb_gadget_string_container *uc, *tmp;

	list_for_each_entry_safe(uc, tmp, &cdev->gstrings, list) {
		list_del(&uc->list);
		kfree(uc);
	}
	if (cdev->os_desc_req) {
		if (cdev->os_desc_pending)
			usb_ep_dequeue(cdev->gadget->ep0, cdev->os_desc_req);

		kfree(cdev->os_desc_req->buf);
		usb_ep_free_request(cdev->gadget->ep0, cdev->os_desc_req);
		cdev->os_desc_req = NULL;
	}
	if (cdev->req) {
		if (cdev->setup_pending)
			usb_ep_dequeue(cdev->gadget->ep0, cdev->req);

		kfree(cdev->req->buf);
		usb_ep_free_request(cdev->gadget->ep0, cdev->req);
		cdev->req = NULL;
	}
	cdev->next_string_id = 0;
	device_remove_file(&cdev->gadget->dev, &dev_attr_suspended);
}

static int composite_bind(struct usb_gadget *gadget,
		struct usb_gadget_driver *gdriver)
{
	struct usb_composite_dev	*cdev;
	struct usb_composite_driver	*composite = to_cdriver(gdriver);
	int				status = -ENOMEM;

	cdev = kzalloc(sizeof *cdev, GFP_KERNEL);
	if (!cdev)
		return status;

	spin_lock_init(&cdev->lock);
	cdev->gadget = gadget;
	set_gadget_data(gadget, cdev);
	INIT_LIST_HEAD(&cdev->configs);
	INIT_LIST_HEAD(&cdev->gstrings);

	status = composite_dev_prepare(composite, cdev);
	if (status)
		goto fail;

	/* composite gadget needs to assign strings for whole device (like
	 * serial number), register function drivers, potentially update
	 * power state and consumption, etc
	 */
	status = composite->bind(cdev);
	if (status < 0)
		goto fail;

	if (cdev->use_os_string) {
		status = composite_os_desc_req_prepare(cdev, gadget->ep0);
		if (status)
			goto fail;
	}

	update_unchanged_dev_desc(&cdev->desc, composite->dev);

	/* has userspace failed to provide a serial number? */
	if (composite->needs_serial && !cdev->desc.iSerialNumber)
		WARNING(cdev, "userspace failed to provide iSerialNumber\n");

	INFO(cdev, "%s ready\n", composite->name);
	return 0;

fail:
	__composite_unbind(gadget, false);
	return status;
}

/*-------------------------------------------------------------------------*/

void composite_suspend(struct usb_gadget *gadget)
{
	struct usb_composite_dev	*cdev = get_gadget_data(gadget);
	struct usb_function		*f;

	/* REVISIT:  should we have config level
	 * suspend/resume callbacks?
	 */
	DBG(cdev, "suspend\n");
	if (cdev->config) {
		list_for_each_entry(f, &cdev->config->functions, list) {
			if (f->suspend)
				f->suspend(f);
		}
	}
	if (cdev->driver->suspend)
		cdev->driver->suspend(cdev);

	cdev->suspended = 1;

	usb_gadget_vbus_draw(gadget, 2);
}

void composite_resume(struct usb_gadget *gadget)
{
	struct usb_composite_dev	*cdev = get_gadget_data(gadget);
	struct usb_function		*f;
	u16				maxpower;

	/* REVISIT:  should we have config level
	 * suspend/resume callbacks?
	 */
	DBG(cdev, "resume\n");
	if (cdev->driver->resume)
		cdev->driver->resume(cdev);
	if (cdev->config) {
		list_for_each_entry(f, &cdev->config->functions, list) {
			if (f->resume)
				f->resume(f);
		}

		maxpower = cdev->config->MaxPower;
		if (gadget->speed <= USB_SPEED_HIGH &&
			maxpower > USB_HS_VBUS_MAX_DRAW)
			maxpower = USB_HS_VBUS_MAX_DRAW;

		usb_gadget_vbus_draw(gadget, maxpower ?
			maxpower : CONFIG_USB_GADGET_VBUS_DRAW);
	}

	cdev->suspended = 0;
}

/*-------------------------------------------------------------------------*/

static const struct usb_gadget_driver composite_driver_template = {
	.bind		= composite_bind,
	.unbind		= composite_unbind,

	.setup		= composite_setup,
	.reset		= composite_disconnect,
	.disconnect	= composite_disconnect,

	.suspend	= composite_suspend,
	.resume		= composite_resume,

	.driver	= {
		.owner		= THIS_MODULE,
	},
};

/**
 * usb_composite_probe() - register a composite driver
 * @driver: the driver to register
 *
 * Context: single threaded during gadget setup
 *
 * This function is used to register drivers using the composite driver
 * framework.  The return value is zero, or a negative errno value.
 * Those values normally come from the driver's @bind method, which does
 * all the work of setting up the driver to match the hardware.
 *
 * On successful return, the gadget is ready to respond to requests from
 * the host, unless one of its components invokes usb_gadget_disconnect()
 * while it was binding.  That would usually be done in order to wait for
 * some userspace participation.
 */
int usb_composite_probe(struct usb_composite_driver *driver)
{
	struct usb_gadget_driver *gadget_driver;

	if (!driver || !driver->dev || !driver->bind)
		return -EINVAL;

	if (!driver->name)
		driver->name = "composite";

	driver->gadget_driver = composite_driver_template;
	gadget_driver = &driver->gadget_driver;

	gadget_driver->function =  (char *) driver->name;
	gadget_driver->driver.name = driver->name;
	gadget_driver->max_speed = driver->max_speed;

	return usb_gadget_probe_driver(gadget_driver);
}
EXPORT_SYMBOL_GPL(usb_composite_probe);

/**
 * usb_composite_unregister() - unregister a composite driver
 * @driver: the driver to unregister
 *
 * This function is used to unregister drivers using the composite
 * driver framework.
 */
void usb_composite_unregister(struct usb_composite_driver *driver)
{
	usb_gadget_unregister_driver(&driver->gadget_driver);
}
EXPORT_SYMBOL_GPL(usb_composite_unregister);

/**
 * usb_composite_setup_continue() - Continue with the control transfer
 * @cdev: the composite device who's control transfer was kept waiting
 *
 * This function must be called by the USB function driver to continue
 * with the control transfer's data/status stage in case it had requested to
 * delay the data/status stages. A USB function's setup handler (e.g. set_alt())
 * can request the composite framework to delay the setup request's data/status
 * stages by returning USB_GADGET_DELAYED_STATUS.
 */
void usb_composite_setup_continue(struct usb_composite_dev *cdev)
{
	int			value;
	struct usb_request	*req = cdev->req;
	unsigned long		flags;

	DBG(cdev, "%s\n", __func__);
	spin_lock_irqsave(&cdev->lock, flags);

	if (cdev->delayed_status == 0) {
		WARN(cdev, "%s: Unexpected call\n", __func__);

	} else if (--cdev->delayed_status == 0) {
		DBG(cdev, "%s: Completing delayed status\n", __func__);
		req->length = 0;
		req->context = cdev;
		value = composite_ep0_queue(cdev, req, GFP_ATOMIC);
		if (value < 0) {
			DBG(cdev, "ep_queue --> %d\n", value);
			req->status = 0;
			composite_setup_complete(cdev->gadget->ep0, req);
		}
	}

	spin_unlock_irqrestore(&cdev->lock, flags);
}
EXPORT_SYMBOL_GPL(usb_composite_setup_continue);

static char *composite_default_mfr(struct usb_gadget *gadget)
{
	char *mfr;
	int len;

	len = snprintf(NULL, 0, "%s %s with %s", init_utsname()->sysname,
			init_utsname()->release, gadget->name);
	len++;
	mfr = kmalloc(len, GFP_KERNEL);
	if (!mfr)
		return NULL;
	snprintf(mfr, len, "%s %s with %s", init_utsname()->sysname,
			init_utsname()->release, gadget->name);
	return mfr;
}

void usb_composite_overwrite_options(struct usb_composite_dev *cdev,
		struct usb_composite_overwrite *covr)
{
	struct usb_device_descriptor	*desc = &cdev->desc;
	struct usb_gadget_strings	*gstr = cdev->driver->strings[0];
	struct usb_string		*dev_str = gstr->strings;

	if (covr->idVendor)
		desc->idVendor = cpu_to_le16(covr->idVendor);

	if (covr->idProduct)
		desc->idProduct = cpu_to_le16(covr->idProduct);

	if (covr->bcdDevice)
		desc->bcdDevice = cpu_to_le16(covr->bcdDevice);

	if (covr->serial_number) {
		desc->iSerialNumber = dev_str[USB_GADGET_SERIAL_IDX].id;
		dev_str[USB_GADGET_SERIAL_IDX].s = covr->serial_number;
	}
	if (covr->manufacturer) {
		desc->iManufacturer = dev_str[USB_GADGET_MANUFACTURER_IDX].id;
		dev_str[USB_GADGET_MANUFACTURER_IDX].s = covr->manufacturer;

	} else if (!strlen(dev_str[USB_GADGET_MANUFACTURER_IDX].s)) {
		desc->iManufacturer = dev_str[USB_GADGET_MANUFACTURER_IDX].id;
		cdev->def_manufacturer = composite_default_mfr(cdev->gadget);
		dev_str[USB_GADGET_MANUFACTURER_IDX].s = cdev->def_manufacturer;
	}

	if (covr->product) {
		desc->iProduct = dev_str[USB_GADGET_PRODUCT_IDX].id;
		dev_str[USB_GADGET_PRODUCT_IDX].s = covr->product;
	}
}
EXPORT_SYMBOL_GPL(usb_composite_overwrite_options);

MODULE_LICENSE("GPL");
MODULE_AUTHOR("David Brownell");<|MERGE_RESOLUTION|>--- conflicted
+++ resolved
@@ -151,10 +151,6 @@
 			struct usb_function *f,
 			struct usb_ep *_ep)
 {
-<<<<<<< HEAD
-	struct usb_composite_dev	*cdev = NULL;
-=======
->>>>>>> a9fd3188
 	struct usb_endpoint_descriptor *chosen_desc = NULL;
 	struct usb_descriptor_header **speed_desc = NULL;
 
@@ -165,8 +161,6 @@
 
 	if (!g || !f || !_ep)
 		return -EIO;
-
-	cdev = get_gadget_data(g);
 
 	/* select desired speed */
 	switch (g->speed) {
