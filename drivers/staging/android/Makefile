ccflags-y += -I$(src)			# needed for trace events

obj-y					+= ion/
obj-$(CONFIG_FIQ_DEBUGGER)		+= fiq_debugger/

obj-$(CONFIG_ASHMEM)			+= ashmem.o
obj-$(CONFIG_ANDROID_LOW_MEMORY_KILLER)	+= lowmemorykiller.o
<<<<<<< HEAD

obj-$(CONFIG_SYNC)                      += sync.o sync_debug.o
obj-$(CONFIG_SW_SYNC)                   += sw_sync.o

obj-$(CONFIG_ANDROID_VSOC)		+= vsoc.o
=======
obj-$(CONFIG_ANDROID_VSOC)		+= vsoc.o
>>>>>>> 3fd926a5
<|MERGE_RESOLUTION|>--- conflicted
+++ resolved
@@ -5,12 +5,8 @@
 
 obj-$(CONFIG_ASHMEM)			+= ashmem.o
 obj-$(CONFIG_ANDROID_LOW_MEMORY_KILLER)	+= lowmemorykiller.o
-<<<<<<< HEAD
 
 obj-$(CONFIG_SYNC)                      += sync.o sync_debug.o
 obj-$(CONFIG_SW_SYNC)                   += sw_sync.o
 
-obj-$(CONFIG_ANDROID_VSOC)		+= vsoc.o
-=======
-obj-$(CONFIG_ANDROID_VSOC)		+= vsoc.o
->>>>>>> 3fd926a5
+obj-$(CONFIG_ANDROID_VSOC)		+= vsoc.o