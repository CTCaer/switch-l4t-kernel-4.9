/*
 *  linux/include/linux/mmc/card.h
 *
 * This program is free software; you can redistribute it and/or modify
 * it under the terms of the GNU General Public License version 2 as
 * published by the Free Software Foundation.
 *
 *  Card driver specific definitions.
 */
#ifndef LINUX_MMC_CARD_H
#define LINUX_MMC_CARD_H

#include <linux/device.h>
#include <linux/mmc/core.h>
#include <linux/mod_devicetable.h>

#define MMC_CARD_CMDQ_BLK_SIZE 512
struct mmc_cid {
	unsigned int		manfid;
	char			prod_name[8];
	unsigned char		prv;
	unsigned int		serial;
	unsigned short		oemid;
	unsigned short		year;
	unsigned char		hwrev;
	unsigned char		fwrev;
	unsigned char		month;
};

struct mmc_csd {
	unsigned char		structure;
	unsigned char		mmca_vsn;
	unsigned short		cmdclass;
	unsigned short		tacc_clks;
	unsigned int		tacc_ns;
	unsigned int		c_size;
	unsigned int		r2w_factor;
	unsigned int		max_dtr;
	unsigned int		erase_size;		/* In sectors */
	unsigned int		read_blkbits;
	unsigned int		write_blkbits;
	unsigned int		capacity;
	unsigned int		read_partial:1,
				read_misalign:1,
				write_partial:1,
				write_misalign:1,
				dsr_imp:1;
};

struct mmc_ext_csd {
	u8			rev;
	u8			erase_group_def;
	u8			sec_feature_support;
	u8			rel_sectors;
	u8			rel_param;
	u8			part_config;
	u8			cache_ctrl;
	u8			rst_n_function;
	u8			max_packed_writes;
	u8			max_packed_reads;
	u8			packed_event_en;
	unsigned int		part_time;		/* Units: ms */
	unsigned int		sa_timeout;		/* Units: 100ns */
	unsigned int		generic_cmd6_time;	/* Units: 10ms */
	unsigned int            power_off_longtime;     /* Units: ms */
	u8			power_off_notification;	/* state */
	unsigned int		hs_max_dtr;
	unsigned int		hs200_max_dtr;
#define MMC_HIGH_26_MAX_DTR	26000000
#define MMC_HIGH_52_MAX_DTR	52000000
#define MMC_HIGH_DDR_MAX_DTR	52000000
#define MMC_HS200_MAX_DTR	200000000
	unsigned int		sectors;
	unsigned int		hc_erase_size;		/* In sectors */
	unsigned int		hc_erase_timeout;	/* In milliseconds */
	unsigned int		sec_trim_mult;	/* Secure trim multiplier  */
	unsigned int		sec_erase_mult;	/* Secure erase multiplier */
	unsigned int		trim_timeout;		/* In milliseconds */
	bool			partition_setting_completed;	/* enable bit */
	unsigned long long	enhanced_area_offset;	/* Units: Byte */
	unsigned int		enhanced_area_size;	/* Units: KB */
	unsigned int		cache_size;		/* Units: KB */
	bool			hpi_en;			/* HPI enablebit */
	bool			hpi;			/* HPI support bit */
	unsigned int		hpi_cmd;		/* cmd used as HPI */
	bool			bkops;		/* background support bit */
	bool			man_bkops_en;	/* manual bkops enable bit */
	unsigned int            data_sector_size;       /* 512 bytes or 4KB */
	unsigned int            data_tag_unit_size;     /* DATA TAG UNIT size */
	unsigned int		boot_ro_lock;		/* ro lock support */
	bool			boot_ro_lockable;
	bool			ffu_capable;	/* Firmware upgrade support */
#define MMC_FIRMWARE_LEN 8
	u8			fwrev[MMC_FIRMWARE_LEN];  /* FW version */
	u8			raw_exception_status;	/* 54 */
	u8			raw_partition_support;	/* 160 */
	u8			raw_rpmb_size_mult;	/* 168 */
	u8			raw_erased_mem_count;	/* 181 */
	u8			strobe_support;		/* 184 */
	u8			raw_ext_csd_structure;	/* 194 */
	u8			raw_card_type;		/* 196 */
	u8			raw_driver_strength;	/* 197 */
	u8			out_of_int_time;	/* 198 */
	u8			raw_pwr_cl_52_195;	/* 200 */
	u8			raw_pwr_cl_26_195;	/* 201 */
	u8			raw_pwr_cl_52_360;	/* 202 */
	u8			raw_pwr_cl_26_360;	/* 203 */
	u8			raw_s_a_timeout;	/* 217 */
	u8			raw_hc_erase_gap_size;	/* 221 */
	u8			raw_erase_timeout_mult;	/* 223 */
	u8			raw_hc_erase_grp_size;	/* 224 */
	u8			raw_sec_trim_mult;	/* 229 */
	u8			raw_sec_erase_mult;	/* 230 */
	u8			raw_sec_feature_support;/* 231 */
	u8			raw_trim_mult;		/* 232 */
	u8			raw_pwr_cl_200_195;	/* 236 */
	u8			raw_pwr_cl_200_360;	/* 237 */
	u8			raw_pwr_cl_ddr_52_195;	/* 238 */
	u8			raw_pwr_cl_ddr_52_360;	/* 239 */
	u8			raw_pwr_cl_ddr_200_360;	/* 253 */
	u8			raw_bkops_status;	/* 246 */
	u8			raw_sectors[4];		/* 212 - 4 bytes */
<<<<<<< HEAD
	u8			cmdq_mode_en;		/* 15 */
	u8			cmdq_depth;		/* 307 */
	u8			cmdq_support;		/* 308 */
=======
	u8			pre_eol_info;		/* 267 */
	u8			device_life_time_est_typ_a;	/* 268 */
	u8			device_life_time_est_typ_b;	/* 269 */
>>>>>>> 6bf53d41

	unsigned int            feature_support;
#define MMC_DISCARD_FEATURE	BIT(0)                  /* CMD38 feature */
};

struct sd_scr {
	unsigned char		sda_vsn;
	unsigned char		sda_spec3;
	unsigned char		bus_widths;
#define SD_SCR_BUS_WIDTH_1	(1<<0)
#define SD_SCR_BUS_WIDTH_4	(1<<2)
	unsigned char		cmds;
#define SD_SCR_CMD20_SUPPORT   (1<<0)
#define SD_SCR_CMD23_SUPPORT   (1<<1)
};

struct sd_ssr {
	unsigned int		au;			/* In sectors */
	unsigned int		erase_timeout;		/* In milliseconds */
	unsigned int		erase_offset;		/* In milliseconds */
};

struct sd_switch_caps {
	unsigned int		hs_max_dtr;
	unsigned int		uhs_max_dtr;
#define HIGH_SPEED_MAX_DTR	50000000
#define UHS_SDR104_MAX_DTR	208000000
#define UHS_SDR50_MAX_DTR	100000000
#define UHS_DDR50_MAX_DTR	50000000
#define UHS_SDR25_MAX_DTR	UHS_DDR50_MAX_DTR
#define UHS_SDR12_MAX_DTR	25000000
	unsigned int		sd3_bus_mode;
#define UHS_SDR12_BUS_SPEED	0
#define HIGH_SPEED_BUS_SPEED	1
#define UHS_SDR25_BUS_SPEED	1
#define UHS_SDR50_BUS_SPEED	2
#define UHS_SDR104_BUS_SPEED	3
#define UHS_DDR50_BUS_SPEED	4

#define SD_MODE_HIGH_SPEED	(1 << HIGH_SPEED_BUS_SPEED)
#define SD_MODE_UHS_SDR12	(1 << UHS_SDR12_BUS_SPEED)
#define SD_MODE_UHS_SDR25	(1 << UHS_SDR25_BUS_SPEED)
#define SD_MODE_UHS_SDR50	(1 << UHS_SDR50_BUS_SPEED)
#define SD_MODE_UHS_SDR104	(1 << UHS_SDR104_BUS_SPEED)
#define SD_MODE_UHS_DDR50	(1 << UHS_DDR50_BUS_SPEED)
	unsigned int		sd3_drv_type;
#define SD_DRIVER_TYPE_B	0x01
#define SD_DRIVER_TYPE_A	0x02
#define SD_DRIVER_TYPE_C	0x04
#define SD_DRIVER_TYPE_D	0x08
	unsigned int		sd3_curr_limit;
#define SD_SET_CURRENT_LIMIT_200	0
#define SD_SET_CURRENT_LIMIT_400	1
#define SD_SET_CURRENT_LIMIT_600	2
#define SD_SET_CURRENT_LIMIT_800	3
#define SD_SET_CURRENT_NO_CHANGE	(-1)

#define SD_MAX_CURRENT_200	(1 << SD_SET_CURRENT_LIMIT_200)
#define SD_MAX_CURRENT_400	(1 << SD_SET_CURRENT_LIMIT_400)
#define SD_MAX_CURRENT_600	(1 << SD_SET_CURRENT_LIMIT_600)
#define SD_MAX_CURRENT_800	(1 << SD_SET_CURRENT_LIMIT_800)
};

struct sdio_cccr {
	unsigned int		sdio_vsn;
	unsigned int		sd_vsn;
	unsigned int		multi_block:1,
				low_speed:1,
				wide_bus:1,
				high_power:1,
				high_speed:1,
				disable_cd:1;
};

struct sdio_cis {
	unsigned short		vendor;
	unsigned short		device;
	unsigned short		blksize;
	unsigned int		max_dtr;
};

struct mmc_host;
struct mmc_ios;
struct sdio_func;
struct sdio_func_tuple;

#define SDIO_MAX_FUNCS		7

enum mmc_blk_status {
	MMC_BLK_SUCCESS = 0,
	MMC_BLK_PARTIAL,
	MMC_BLK_CMD_ERR,
	MMC_BLK_RETRY,
	MMC_BLK_ABORT,
	MMC_BLK_DATA_ERR,
	MMC_BLK_ECC_ERR,
	MMC_BLK_NOMEDIUM,
	MMC_BLK_NEW_REQUEST,
};

/* The number of MMC physical partitions.  These consist of:
 * boot partitions (2), general purpose partitions (4) and
 * RPMB partition (1) in MMC v4.4.
 */
#define MMC_NUM_BOOT_PARTITION	2
#define MMC_NUM_GP_PARTITION	4
#define MMC_NUM_PHY_PARTITION	7
#define MAX_MMC_PART_NAME_LEN	20

/*
 * MMC Physical partitions
 */
struct mmc_part {
	unsigned int	size;	/* partition size (in bytes) */
	unsigned int	part_cfg;	/* partition type */
	char	name[MAX_MMC_PART_NAME_LEN];
	bool	force_ro;	/* to make boot parts RO by default */
	unsigned int	area_type;
#define MMC_BLK_DATA_AREA_MAIN	(1<<0)
#define MMC_BLK_DATA_AREA_BOOT	(1<<1)
#define MMC_BLK_DATA_AREA_GP	(1<<2)
#define MMC_BLK_DATA_AREA_RPMB	(1<<3)
};

/*
 * MMC device
 */
struct mmc_card {
	struct mmc_host		*host;		/* the host this device belongs to */
	struct device		dev;		/* the device */
	u32			ocr;		/* the current OCR setting */
	unsigned int		rca;		/* relative card address of device */
	unsigned int		type;		/* card type */
#define MMC_TYPE_MMC		0		/* MMC card */
#define MMC_TYPE_SD		1		/* SD card */
#define MMC_TYPE_SDIO		2		/* SDIO card */
#define MMC_TYPE_SD_COMBO	3		/* SD combo (IO+mem) card */
	unsigned int		state;		/* (our) card state */
#define MMC_STATE_PRESENT	(1<<0)		/* present in sysfs */
#define MMC_STATE_READONLY	(1<<1)		/* card is read-only */
#define MMC_STATE_BLOCKADDR	(1<<2)		/* card uses block-addressing */
#define MMC_CARD_SDXC		(1<<3)		/* card is SDXC */
#define MMC_CARD_REMOVED	(1<<4)		/* card has been removed */
#define MMC_STATE_DOING_BKOPS	(1<<5)		/* card is doing BKOPS */
#define MMC_STATE_SUSPENDED	(1<<6)		/* card is suspended */
#define MMC_STATE_CMDQ		(1<<8)		/* card is in cmd queue mode */
#define MMC_STATE_CMDQ_HALT	(1<<10)		/* card is in cmd queue halt mode */
#define MMC_STATE_CMDQ_PAUSE	(1<<11)
	unsigned int		quirks; 	/* card quirks */
#define MMC_QUIRK_LENIENT_FN0	(1<<0)		/* allow SDIO FN0 writes outside of the VS CCCR range */
#define MMC_QUIRK_BLKSZ_FOR_BYTE_MODE (1<<1)	/* use func->cur_blksize */
						/* for byte mode */
#define MMC_QUIRK_NONSTD_SDIO	(1<<2)		/* non-standard SDIO card attached */
						/* (missing CIA registers) */
#define MMC_QUIRK_NONSTD_FUNC_IF (1<<4)		/* SDIO card has nonstd function interfaces */
#define MMC_QUIRK_DISABLE_CD	(1<<5)		/* disconnect CD/DAT[3] resistor */
#define MMC_QUIRK_INAND_CMD38	(1<<6)		/* iNAND devices have broken CMD38 */
#define MMC_QUIRK_BLK_NO_CMD23	(1<<7)		/* Avoid CMD23 for regular multiblock */
#define MMC_QUIRK_BROKEN_BYTE_MODE_512 (1<<8)	/* Avoid sending 512 bytes in */
						/* byte mode */
#define MMC_QUIRK_LONG_READ_TIME (1<<9)		/* Data read time > CSD says */
#define MMC_QUIRK_SEC_ERASE_TRIM_BROKEN (1<<10)	/* Skip secure for erase/trim */
#define MMC_QUIRK_BROKEN_IRQ_POLLING	(1<<11)	/* Polling SDIO_CCCR_INTx could create a fake interrupt */
#define MMC_QUIRK_TRIM_BROKEN	(1<<12)		/* Skip trim */
#define MMC_QUIRK_BROKEN_HPI	(1<<13)		/* Disable broken HPI support */


	unsigned int		erase_size;	/* erase size in sectors */
 	unsigned int		erase_shift;	/* if erase unit is power 2 */
 	unsigned int		pref_erase;	/* in sectors */
	unsigned int		eg_boundary;	/* don't cross erase-group boundaries */
 	u8			erased_byte;	/* value of erased bytes */

	u32			raw_cid[4];	/* raw card CID */
	u32			raw_csd[4];	/* raw card CSD */
	u32			raw_scr[2];	/* raw card SCR */
	u32			raw_ssr[16];	/* raw card SSR */
	struct mmc_cid		cid;		/* card identification */
	struct mmc_csd		csd;		/* card specific */
	struct mmc_ext_csd	ext_csd;	/* mmc v4 extended card specific */
	struct sd_scr		scr;		/* extra SD information */
	struct sd_ssr		ssr;		/* yet more SD information */
	struct sd_switch_caps	sw_caps;	/* switch (CMD6) caps */

	unsigned int		sdio_funcs;	/* number of SDIO functions */
	struct sdio_cccr	cccr;		/* common card info */
	struct sdio_cis		cis;		/* common tuple info */
	struct sdio_func	*sdio_func[SDIO_MAX_FUNCS]; /* SDIO functions (devices) */
	struct sdio_func	*sdio_single_irq; /* SDIO function when only one IRQ active */
	unsigned		num_info;	/* number of info strings */
	const char		**info;		/* info strings */
	struct sdio_func_tuple	*tuples;	/* unknown common tuples */

	unsigned int		sd_bus_speed;	/* Bus Speed Mode set for the card */
	unsigned int		mmc_avail_type;	/* supported device type by both host and card */
	unsigned int		drive_strength;	/* for UHS-I, HS200 or HS400 */

	struct dentry		*debugfs_root;
	struct mmc_part	part[MMC_NUM_PHY_PARTITION]; /* physical partitions */
	unsigned int    nr_parts;
	bool			cmdq_init;	/* cmdq init done */
};

/*
 * This function fill contents in mmc_part.
 */
static inline void mmc_part_add(struct mmc_card *card, unsigned int size,
			unsigned int part_cfg, char *name, int idx, bool ro,
			int area_type)
{
	card->part[card->nr_parts].size = size;
	card->part[card->nr_parts].part_cfg = part_cfg;
	sprintf(card->part[card->nr_parts].name, name, idx);
	card->part[card->nr_parts].force_ro = ro;
	card->part[card->nr_parts].area_type = area_type;
	card->nr_parts++;
}

static inline bool mmc_large_sector(struct mmc_card *card)
{
	return card->ext_csd.data_sector_size == 4096;
}

/*
 *  The world is not perfect and supplies us with broken mmc/sdio devices.
 *  For at least some of these bugs we need a work-around.
 */

struct mmc_fixup {
	/* CID-specific fields. */
	const char *name;

	/* Valid revision range */
	u64 rev_start, rev_end;

	unsigned int manfid;
	unsigned short oemid;

	/* SDIO-specfic fields. You can use SDIO_ANY_ID here of course */
	u16 cis_vendor, cis_device;

	/* for MMC cards */
	unsigned int ext_csd_rev;

	void (*vendor_fixup)(struct mmc_card *card, int data);
	int data;
};

#define CID_MANFID_ANY (-1u)
#define CID_OEMID_ANY ((unsigned short) -1)
#define CID_NAME_ANY (NULL)

#define EXT_CSD_REV_ANY (-1u)

#define CID_MANFID_SANDISK      0x2
#define CID_MANFID_TOSHIBA      0x11
#define CID_MANFID_MICRON       0x13
#define CID_MANFID_SAMSUNG      0x15
#define CID_MANFID_KINGSTON     0x70
#define CID_MANFID_HYNIX	0x90

#define END_FIXUP { NULL }

#define _FIXUP_EXT(_name, _manfid, _oemid, _rev_start, _rev_end,	\
		   _cis_vendor, _cis_device,				\
		   _fixup, _data, _ext_csd_rev)				\
	{						   \
		.name = (_name),			   \
		.manfid = (_manfid),			   \
		.oemid = (_oemid),			   \
		.rev_start = (_rev_start),		   \
		.rev_end = (_rev_end),			   \
		.cis_vendor = (_cis_vendor),		   \
		.cis_device = (_cis_device),		   \
		.vendor_fixup = (_fixup),		   \
		.data = (_data),			   \
		.ext_csd_rev = (_ext_csd_rev),		   \
	 }

#define MMC_FIXUP_REV(_name, _manfid, _oemid, _rev_start, _rev_end,	\
		      _fixup, _data, _ext_csd_rev)			\
	_FIXUP_EXT(_name, _manfid,					\
		   _oemid, _rev_start, _rev_end,			\
		   SDIO_ANY_ID, SDIO_ANY_ID,				\
		   _fixup, _data, _ext_csd_rev)				\

#define MMC_FIXUP(_name, _manfid, _oemid, _fixup, _data) \
	MMC_FIXUP_REV(_name, _manfid, _oemid, 0, -1ull, _fixup, _data,	\
		      EXT_CSD_REV_ANY)

#define MMC_FIXUP_EXT_CSD_REV(_name, _manfid, _oemid, _fixup, _data,	\
			      _ext_csd_rev)				\
	MMC_FIXUP_REV(_name, _manfid, _oemid, 0, -1ull, _fixup, _data,	\
		      _ext_csd_rev)

#define SDIO_FIXUP(_vendor, _device, _fixup, _data)			\
	_FIXUP_EXT(CID_NAME_ANY, CID_MANFID_ANY,			\
		    CID_OEMID_ANY, 0, -1ull,				\
		   _vendor, _device,					\
		   _fixup, _data, EXT_CSD_REV_ANY)			\

#define cid_rev(hwrev, fwrev, year, month)	\
	(((u64) hwrev) << 40 |                  \
	 ((u64) fwrev) << 32 |                  \
	 ((u64) year) << 16 |                   \
	 ((u64) month))

#define cid_rev_card(card)		  \
	cid_rev(card->cid.hwrev,	  \
		    card->cid.fwrev,      \
		    card->cid.year,	  \
		    card->cid.month)

/*
 * Unconditionally quirk add/remove.
 */

static inline void __maybe_unused add_quirk(struct mmc_card *card, int data)
{
	card->quirks |= data;
}

static inline void __maybe_unused remove_quirk(struct mmc_card *card, int data)
{
	card->quirks &= ~data;
}

#define mmc_card_mmc(c)		((c)->type == MMC_TYPE_MMC)
#define mmc_card_sd(c)		((c)->type == MMC_TYPE_SD)
#define mmc_card_sdio(c)	((c)->type == MMC_TYPE_SDIO)

#define mmc_card_present(c)	((c)->state & MMC_STATE_PRESENT)
#define mmc_card_readonly(c)	((c)->state & MMC_STATE_READONLY)
#define mmc_card_blockaddr(c)	((c)->state & MMC_STATE_BLOCKADDR)
#define mmc_card_ext_capacity(c) ((c)->state & MMC_CARD_SDXC)
#define mmc_card_removed(c)	((c) && ((c)->state & MMC_CARD_REMOVED))
#define mmc_card_doing_bkops(c)	((c)->state & MMC_STATE_DOING_BKOPS)
#define mmc_card_suspended(c)	((c)->state & MMC_STATE_SUSPENDED)
#define mmc_card_cmdq(c)   ((c)->state & MMC_STATE_CMDQ)
#define mmc_card_cmdq_halt(c)   ((c)->state & MMC_STATE_CMDQ_HALT)
#define mmc_card_cmdq_pause(c)   ((c)->state & MMC_STATE_CMDQ_PAUSE)

#define mmc_card_set_present(c)	((c)->state |= MMC_STATE_PRESENT)
#define mmc_card_set_readonly(c) ((c)->state |= MMC_STATE_READONLY)
#define mmc_card_set_blockaddr(c) ((c)->state |= MMC_STATE_BLOCKADDR)
#define mmc_card_set_ext_capacity(c) ((c)->state |= MMC_CARD_SDXC)
#define mmc_card_set_removed(c) ((c)->state |= MMC_CARD_REMOVED)
#define mmc_card_set_doing_bkops(c)	((c)->state |= MMC_STATE_DOING_BKOPS)
#define mmc_card_clr_doing_bkops(c)	((c)->state &= ~MMC_STATE_DOING_BKOPS)
#define mmc_card_set_suspended(c) ((c)->state |= MMC_STATE_SUSPENDED)
#define mmc_card_clr_suspended(c) ((c)->state &= ~MMC_STATE_SUSPENDED)
#define mmc_card_set_cmdq(c)       ((c)->state |= MMC_STATE_CMDQ)
#define mmc_card_clr_cmdq(c)       ((c)->state &= ~MMC_STATE_CMDQ)
#define mmc_card_set_cmdq_halt(c)       ((c)->state |= MMC_STATE_CMDQ_HALT)
#define mmc_card_clr_cmdq_halt(c)       ((c)->state &= ~MMC_STATE_CMDQ_HALT)
#define mmc_card_set_cmdq_pause(c)       ((c)->state |= MMC_STATE_CMDQ_PAUSE)
#define mmc_card_clr_cmdq_pause(c)       ((c)->state &= ~MMC_STATE_CMDQ_PAUSE)

/*
 * Quirk add/remove for MMC products.
 */

static inline void __maybe_unused add_quirk_mmc(struct mmc_card *card, int data)
{
	if (mmc_card_mmc(card))
		card->quirks |= data;
}

static inline void __maybe_unused remove_quirk_mmc(struct mmc_card *card,
						   int data)
{
	if (mmc_card_mmc(card))
		card->quirks &= ~data;
}

/*
 * Quirk add/remove for SD products.
 */

static inline void __maybe_unused add_quirk_sd(struct mmc_card *card, int data)
{
	if (mmc_card_sd(card))
		card->quirks |= data;
}

static inline void __maybe_unused remove_quirk_sd(struct mmc_card *card,
						   int data)
{
	if (mmc_card_sd(card))
		card->quirks &= ~data;
}

static inline int mmc_card_lenient_fn0(const struct mmc_card *c)
{
	return c->quirks & MMC_QUIRK_LENIENT_FN0;
}

static inline int mmc_blksz_for_byte_mode(const struct mmc_card *c)
{
	return c->quirks & MMC_QUIRK_BLKSZ_FOR_BYTE_MODE;
}

static inline int mmc_card_disable_cd(const struct mmc_card *c)
{
	return c->quirks & MMC_QUIRK_DISABLE_CD;
}

static inline int mmc_card_nonstd_func_interface(const struct mmc_card *c)
{
	return c->quirks & MMC_QUIRK_NONSTD_FUNC_IF;
}

static inline int mmc_card_broken_byte_mode_512(const struct mmc_card *c)
{
	return c->quirks & MMC_QUIRK_BROKEN_BYTE_MODE_512;
}

static inline int mmc_card_long_read_time(const struct mmc_card *c)
{
	return c->quirks & MMC_QUIRK_LONG_READ_TIME;
}

static inline int mmc_card_broken_irq_polling(const struct mmc_card *c)
{
	return c->quirks & MMC_QUIRK_BROKEN_IRQ_POLLING;
}

static inline int mmc_card_broken_hpi(const struct mmc_card *c)
{
	return c->quirks & MMC_QUIRK_BROKEN_HPI;
}

#define mmc_card_name(c)	((c)->cid.prod_name)
#define mmc_card_id(c)		(dev_name(&(c)->dev))

#define mmc_dev_to_card(d)	container_of(d, struct mmc_card, dev)

/*
 * MMC device driver (e.g., Flash card, I/O card...)
 */
struct mmc_driver {
	struct device_driver drv;
	int (*probe)(struct mmc_card *);
	void (*remove)(struct mmc_card *);
	void (*shutdown)(struct mmc_card *);
};

extern int mmc_register_driver(struct mmc_driver *);
extern void mmc_unregister_driver(struct mmc_driver *);

extern void mmc_fixup_device(struct mmc_card *card,
			     const struct mmc_fixup *table);
#endif /* LINUX_MMC_CARD_H */<|MERGE_RESOLUTION|>--- conflicted
+++ resolved
@@ -120,15 +120,12 @@
 	u8			raw_pwr_cl_ddr_200_360;	/* 253 */
 	u8			raw_bkops_status;	/* 246 */
 	u8			raw_sectors[4];		/* 212 - 4 bytes */
-<<<<<<< HEAD
+	u8			pre_eol_info;		/* 267 */
+	u8			device_life_time_est_typ_a;	/* 268 */
+	u8			device_life_time_est_typ_b;	/* 269 */
 	u8			cmdq_mode_en;		/* 15 */
 	u8			cmdq_depth;		/* 307 */
 	u8			cmdq_support;		/* 308 */
-=======
-	u8			pre_eol_info;		/* 267 */
-	u8			device_life_time_est_typ_a;	/* 268 */
-	u8			device_life_time_est_typ_b;	/* 269 */
->>>>>>> 6bf53d41
 
 	unsigned int            feature_support;
 #define MMC_DISCARD_FEATURE	BIT(0)                  /* CMD38 feature */
